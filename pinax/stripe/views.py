import json

from django.http import HttpResponse
from django.shortcuts import redirect
from django.utils.decorators import method_decorator
from django.utils.encoding import smart_str
from django.views.decorators.csrf import csrf_exempt
from django.views.generic import (
    DetailView,
    FormView,
    ListView,
    TemplateView,
    View
)
from django.views.generic.edit import FormMixin

import stripe

from .actions import customers, events, exceptions, sources, subscriptions
from .conf import settings
from .forms import PaymentMethodForm, PlanForm
from .mixins import CustomerMixin, LoginRequiredMixin, PaymentsContextMixin
<<<<<<< HEAD
from .models import Card, Invoice, Subscription
=======
from .models import Card, Event, Invoice, Subscription
>>>>>>> 4407200d


class InvoiceListView(LoginRequiredMixin, CustomerMixin, ListView):
    model = Invoice
    context_object_name = "invoice_list"
    template_name = "pinax/stripe/invoice_list.html"

    def get_queryset(self):
        return super(InvoiceListView, self).get_queryset().order_by("date")


class PaymentMethodListView(LoginRequiredMixin, CustomerMixin, ListView):
    model = Card
    context_object_name = "payment_method_list"
    template_name = "pinax/stripe/paymentmethod_list.html"

    def get_queryset(self):
        return super(PaymentMethodListView, self).get_queryset().order_by("created_at")


class PaymentMethodCreateView(LoginRequiredMixin, CustomerMixin, PaymentsContextMixin, TemplateView):
    model = Card
    template_name = "pinax/stripe/paymentmethod_create.html"

    def create_card(self, stripe_token):
        sources.create_card(self.customer, token=stripe_token)

    def post(self, request, *args, **kwargs):
        try:
            self.create_card(request.POST.get("stripeToken"))
            return redirect("pinax_stripe_payment_method_list")
        except stripe.CardError as e:
            return self.render_to_response(self.get_context_data(errors=smart_str(e)))


class PaymentMethodDeleteView(LoginRequiredMixin, CustomerMixin, DetailView):
    model = Card
    template_name = "pinax/stripe/paymentmethod_delete.html"

    def delete_card(self, stripe_id):
        sources.delete_card(self.customer, stripe_id)

    def post(self, request, *args, **kwargs):
        self.object = self.get_object()
        try:
            self.delete_card(self.object.stripe_id)
            return redirect("pinax_stripe_payment_method_list")
        except stripe.CardError as e:
            return self.render_to_response(self.get_context_data(errors=smart_str(e)))


class PaymentMethodUpdateView(LoginRequiredMixin, CustomerMixin, PaymentsContextMixin, FormMixin, DetailView):
    model = Card
    form_class = PaymentMethodForm
    template_name = "pinax/stripe/paymentmethod_update.html"

    def update_card(self, exp_month, exp_year):
        sources.update_card(self.customer, self.object.stripe_id, exp_month=exp_month, exp_year=exp_year)

    def form_valid(self, form):
        try:
            self.update_card(form.cleaned_data["expMonth"], form.cleaned_data["expYear"])
            return redirect("pinax_stripe_payment_method_list")
        except stripe.CardError as e:
            return self.render_to_response(self.get_context_data(errors=smart_str(e)))

    def post(self, request, *args, **kwargs):
        self.object = self.get_object()
        form = self.get_form(form_class=self.form_class)
        if form.is_valid():
            return self.form_valid(form)
        else:
            return self.form_invalid(form)


class SubscriptionListView(LoginRequiredMixin, CustomerMixin, ListView):
    model = Subscription
    context_object_name = "subscription_list"
    template_name = "pinax/stripe/subscription_list.html"

    def get_queryset(self):
        return super(SubscriptionListView, self).get_queryset().order_by("created_at")


class SubscriptionCreateView(LoginRequiredMixin, PaymentsContextMixin, CustomerMixin, FormView):
    template_name = "pinax/stripe/subscription_create.html"
    form_class = PlanForm

    @property
    def tax_percent(self):
        return settings.PINAX_STRIPE_SUBSCRIPTION_TAX_PERCENT

    def set_customer(self):
        if self.customer is None:
            self._customer = customers.create(self.request.user)

    def subscribe(self, customer, plan, token):
        subscriptions.create(customer, plan, token=token, tax_percent=self.tax_percent)

    def form_valid(self, form):
        self.set_customer()
        try:
            self.subscribe(self.customer, plan=form.cleaned_data["plan"], token=self.request.POST.get("stripeToken"))
            return redirect("pinax_stripe_subscription_list")
        except stripe.StripeError as e:
            return self.render_to_response(self.get_context_data(form=form, errors=smart_str(e)))


class SubscriptionDeleteView(LoginRequiredMixin, CustomerMixin, DetailView):
    model = Subscription
    template_name = "pinax/stripe/subscription_delete.html"

    def cancel(self):
        subscriptions.cancel(self.object)

    def post(self, request, *args, **kwargs):
        self.object = self.get_object()
        try:
            self.cancel()
            return redirect("pinax_stripe_subscription_list")
        except stripe.StripeError as e:
            return self.render_to_response(self.get_context_data(errors=smart_str(e)))


class SubscriptionUpdateView(LoginRequiredMixin, CustomerMixin, FormMixin, DetailView):
    model = Subscription
    form_class = PlanForm
    template_name = "pinax/stripe/subscription_update.html"

    @property
    def current_plan(self):
        if not hasattr(self, "_current_plan"):
            self._current_plan = self.object.plan
        return self._current_plan

    def get_context_data(self, **kwargs):
        context = super(SubscriptionUpdateView, self).get_context_data(**kwargs)
        context.update({
            "form": self.get_form(form_class=self.form_class)
        })
        return context

    def update_subscription(self, plan_id):
        subscriptions.update(self.object, plan_id)

    def get_initial(self):
        initial = super(SubscriptionUpdateView, self).get_initial()
        initial.update({
            "plan": self.current_plan
        })
        return initial

    def form_valid(self, form):
        try:
            self.update_subscription(form.cleaned_data["plan"])
            return redirect("pinax_stripe_subscription_list")
        except stripe.StripeError as e:
            return self.render_to_response(self.get_context_data(form=form, errors=smart_str(e)))

    def post(self, request, *args, **kwargs):
        self.object = self.get_object()
        form = self.get_form(form_class=self.form_class)
        if form.is_valid():
            return self.form_valid(form)
        else:
            return self.form_invalid(form)


class Webhook(View):

    @method_decorator(csrf_exempt)
    def dispatch(self, *args, **kwargs):
        return super(Webhook, self).dispatch(*args, **kwargs)

    def extract_json(self):
        data = json.loads(smart_str(self.request.body))
        return data

    def post(self, request, *args, **kwargs):
        data = self.extract_json()
        event = Event.objects.filter(stripe_id=data["id"]).first()
        if event:
            exceptions.log_exception(data, "Duplicate event record", event=event)
        else:
            events.add_event(
                stripe_id=data["id"],
                kind=data["type"],
                livemode=data["livemode"],
                message=data
            )
        return HttpResponse()<|MERGE_RESOLUTION|>--- conflicted
+++ resolved
@@ -20,11 +20,7 @@
 from .conf import settings
 from .forms import PaymentMethodForm, PlanForm
 from .mixins import CustomerMixin, LoginRequiredMixin, PaymentsContextMixin
-<<<<<<< HEAD
-from .models import Card, Invoice, Subscription
-=======
 from .models import Card, Event, Invoice, Subscription
->>>>>>> 4407200d
 
 
 class InvoiceListView(LoginRequiredMixin, CustomerMixin, ListView):
