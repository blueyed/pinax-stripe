--- conflicted
+++ resolved
@@ -576,10 +576,7 @@
     verification_due_by = models.DateTimeField(null=True, blank=True)
     verification_timestamp = models.DateTimeField(null=True, blank=True)
     verification_fields_needed = JSONField(null=True, blank=True)
-<<<<<<< HEAD
     authorized = models.BooleanField(default=True)
-=======
->>>>>>> e7bcb036
 
     @property
     def stripe_account(self):
