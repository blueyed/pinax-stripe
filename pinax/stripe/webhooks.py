import json

from django.dispatch import Signal

import stripe
from six import with_metaclass

from . import models
from .actions import (
    accounts,
    charges,
    coupons,
    customers,
    exceptions,
    invoices,
    plans,
    sources,
    subscriptions,
    transfers
)
from .conf import settings
from .utils import obfuscate_secret_key


class WebhookRegistry(object):

    def __init__(self):
        self._registry = {}

    def register(self, webhook):
        self._registry[webhook.name] = {
            "webhook": webhook,
            "signal": Signal(providing_args=["event"])
        }

    def keys(self):
        return self._registry.keys()

    def get(self, name, default=None):
        try:
            return self[name]["webhook"]
        except KeyError:
            return default

    def get_signal(self, name, default=None):
        try:
            return self[name]["signal"]
        except KeyError:
            return default

    def signals(self):
        return {
            key: self.get_signal(key)
            for key in self.keys()
        }

    def __getitem__(self, name):
        return self._registry[name]


registry = WebhookRegistry()
del WebhookRegistry


class Registerable(type):
    def __new__(cls, clsname, bases, attrs):
        newclass = super(Registerable, cls).__new__(cls, clsname, bases, attrs)
        if getattr(newclass, "name", None) is not None:
            registry.register(newclass)
        return newclass


class Webhook(with_metaclass(Registerable, object)):

    def __init__(self, event):
        if event.kind != self.name:
            raise Exception("The Webhook handler ({}) received the wrong type of Event ({})".format(self.name, event.kind))
        self.event = event
        self.stripe_account = None

    def validate(self):
        """
        Validate incoming events.

        We fetch the event data to ensure it is legit.
        For Connect accounts we must fetch the event using the `stripe_account`
        parameter.
        """
        self.stripe_account = models.Account.objects.filter(
            stripe_id=self.event.webhook_message.get("account")).first()
        self.event.stripe_account = self.stripe_account
        evt = stripe.Event.retrieve(
            self.event.stripe_id,
            stripe_account=getattr(self.stripe_account, "stripe_id", None)
        )
        self.event.validated_message = json.loads(
            json.dumps(
                evt.to_dict(),
                sort_keys=True,
                cls=stripe.StripeObjectEncoder
            )
        )
        self.event.valid = self.event.webhook_message["data"] == self.event.validated_message["data"]

    def send_signal(self):
        signal = registry.get_signal(self.name)
        if signal:
            return signal.send(sender=self.__class__, event=self.event)

    def process(self):
        if self.event.processed:
            return
        self.validate()
        if not self.event.valid:
            return

        try:
            customers.link_customer(self.event)
            self.process_webhook()
            self.send_signal()
            self.event.processed = True
            self.event.save()
        except Exception as e:
            data = None
            if isinstance(e, stripe.StripeError):
                data = e.http_body
            exceptions.log_exception(data=data, exception=e, event=self.event)
            raise e

    def process_webhook(self):
        return


class AccountWebhook(Webhook):

    def process_webhook(self):
        accounts.sync_account_from_stripe_data(
            stripe.Account.retrieve(self.event.message["data"]["object"]["id"])
        )


class AccountUpdatedWebhook(AccountWebhook):
    name = "account.updated"
    description = "Occurs whenever an account status or property has changed."


class AccountApplicationDeauthorizeWebhook(Webhook):
    name = "account.application.deauthorized"
    description = "Occurs whenever a user deauthorizes an application. Sent to the related application only."

    def validate(self):
        """
        Specialized validation of incoming events.

        We try to retrieve the event:
         - in case of PermissionError exception, everything is perfectly normal.
           It means the account has been deauthorized.
         - In case no exception has been caught, then, most likely, the event has been forged
           to make you believe the account has been disabled despite it is still functioning.
        """
        stripe_account_id = self.event.webhook_message["account"]
        self.stripe_account = models.Account.objects.filter(stripe_id=stripe_account_id).first()
        try:
            stripe.Event.retrieve(
                self.event.stripe_id,
                stripe_account=stripe_account_id,
            )
        except stripe.error.PermissionError as exc:
            if not(stripe_account_id in str(exc) and obfuscate_secret_key(settings.PINAX_STRIPE_SECRET_KEY) in str(exc)):
                raise exc
            self.event.valid = True
            self.event.validated_message = self.event.webhook_message
            self.event.stripe_account = self.stripe_account
        else:
            raise ValueError("The remote account is still valid. This might be a hostile event")

    def process_webhook(self):
        if self.stripe_account is not None:
            accounts.deauthorize(self.stripe_account)


class AccountExternalAccountCreatedWebhook(Webhook):
    name = "account.external_account.created"
    description = "Occurs whenever an external account is created."


class AccountExternalAccountDeletedWebhook(Webhook):
    name = "account.external_account.deleted"
    description = "Occurs whenever an external account is deleted."


class AccountExternalAccountUpdatedWebhook(Webhook):
    name = "account.external_account.updated"
    description = "Occurs whenever an external account is updated."


class ApplicationFeeCreatedWebhook(Webhook):
    name = "application_fee.created"
    description = "Occurs whenever an application fee is created on a charge."


class ApplicationFeeRefundedWebhook(Webhook):
    name = "application_fee.refunded"
    description = "Occurs whenever an application fee is refunded, whether from refunding a charge or from refunding the application fee directly, including partial refunds."


class ApplicationFeeRefundUpdatedWebhook(Webhook):
    name = "application_fee.refund.updated"
    description = "Occurs whenever an application fee refund is updated."


class BalanceAvailableWebhook(Webhook):
    name = "balance.available"
    description = "Occurs whenever your Stripe balance has been updated (e.g. when a charge collected is available to be paid out). By default, Stripe will automatically transfer any funds in your balance to your bank account on a daily basis."


class BitcoinReceiverCreatedWebhook(Webhook):
    name = "bitcoin.receiver.created"
    description = "Occurs whenever a receiver has been created."


class BitcoinReceiverFilledWebhook(Webhook):
    name = "bitcoin.receiver.filled"
    description = "Occurs whenever a receiver is filled (that is, when it has received enough bitcoin to process a payment of the same amount)."


class BitcoinReceiverUpdatedWebhook(Webhook):
    name = "bitcoin.receiver.updated"
    description = "Occurs whenever a receiver is updated."


class BitcoinReceiverTransactionCreatedWebhook(Webhook):
    name = "bitcoin.receiver.transaction.created"
    description = "Occurs whenever bitcoin is pushed to a receiver."


class ChargeWebhook(Webhook):

    def process_webhook(self):
        charges.sync_charge(
            self.event.message["data"]["object"]["id"],
            stripe_account=self.event.stripe_account_stripe_id,
        )


class ChargeCapturedWebhook(ChargeWebhook):
    name = "charge.captured"
    description = "Occurs whenever a previously uncaptured charge is captured."


class ChargeFailedWebhook(ChargeWebhook):
    name = "charge.failed"
    description = "Occurs whenever a failed charge attempt occurs."


class ChargeRefundedWebhook(ChargeWebhook):
    name = "charge.refunded"
    description = "Occurs whenever a charge is refunded, including partial refunds."


class ChargeSucceededWebhook(ChargeWebhook):
    name = "charge.succeeded"
    description = "Occurs whenever a new charge is created and is successful."


class ChargeUpdatedWebhook(ChargeWebhook):
    name = "charge.updated"
    description = "Occurs whenever a charge description or metadata is updated."


class ChargeDisputeClosedWebhook(ChargeWebhook):
    name = "charge.dispute.closed"
    description = "Occurs when the dispute is resolved and the dispute status changes to won or lost."


class ChargeDisputeCreatedWebhook(ChargeWebhook):
    name = "charge.dispute.created"
    description = "Occurs whenever a customer disputes a charge with their bank (chargeback)."


class ChargeDisputeFundsReinstatedWebhook(ChargeWebhook):
    name = "charge.dispute.funds_reinstated"
    description = "Occurs when funds are reinstated to your account after a dispute is won."


class ChargeDisputeFundsWithdrawnWebhook(ChargeWebhook):
    name = "charge.dispute.funds_withdrawn"
    description = "Occurs when funds are removed from your account due to a dispute."


class ChargeDisputeUpdatedWebhook(ChargeWebhook):
    name = "charge.dispute.updated"
    description = "Occurs when the dispute is updated (usually with evidence)."


class CouponCreatedWebhook(Webhook):
    name = "coupon.created"
    description = "Occurs whenever a coupon is created."

    def process_webhook(self):
        coupons.sync_coupon_from_stripe_data(self.event.message["data"]["object"], stripe_account=self.event.stripe_account)


class CouponDeletedWebhook(Webhook):
    name = "coupon.deleted"
    description = "Occurs whenever a coupon is deleted."

    def process_webhook(self):
        coupons.purge_local(self.event.message["data"]["object"], stripe_account=self.event.stripe_account)


class CouponUpdatedWebhook(Webhook):
    name = "coupon.updated"
    description = "Occurs whenever a coupon is updated."

    def process_webhook(self):
        coupons.sync_coupon_from_stripe_data(self.event.message["data"]["object"], stripe_account=self.event.stripe_account)


class CustomerCreatedWebhook(Webhook):
    name = "customer.created"
    description = "Occurs whenever a new customer is created."


class CustomerDeletedWebhook(Webhook):
    name = "customer.deleted"
    description = "Occurs whenever a customer is deleted."

    def process_webhook(self):
        if self.event.customer:
            customers.purge_local(self.event.customer)


class CustomerUpdatedWebhook(Webhook):
    name = "customer.updated"
    description = "Occurs whenever any property of a customer changes."

    def process_webhook(self):
        if self.event.customer:
            cu = self.event.message["data"]["object"]
            customers.sync_customer(self.event.customer, cu)


class CustomerDiscountCreatedWebhook(Webhook):
    name = "customer.discount.created"
    description = "Occurs whenever a coupon is attached to a customer."


class CustomerDiscountDeletedWebhook(Webhook):
    name = "customer.discount.deleted"
    description = "Occurs whenever a customer's discount is removed."


class CustomerDiscountUpdatedWebhook(Webhook):
    name = "customer.discount.updated"
    description = "Occurs whenever a customer is switched from one coupon to another."


class CustomerSourceWebhook(Webhook):

    def process_webhook(self):
        sources.sync_payment_source_from_stripe_data(
            self.event.customer,
            self.event.validated_message["data"]["object"]
        )


class CustomerSourceCreatedWebhook(CustomerSourceWebhook):
    name = "customer.source.created"
    description = "Occurs whenever a new source is created for the customer."


class CustomerSourceDeletedWebhook(CustomerSourceWebhook):
    name = "customer.source.deleted"
    description = "Occurs whenever a source is removed from a customer."

    def process_webhook(self):
        sources.delete_card_object(self.event.validated_message["data"]["object"]["id"])


class CustomerSourceUpdatedWebhook(CustomerSourceWebhook):
    name = "customer.source.updated"
    description = "Occurs whenever a source's details are changed."


class CustomerSubscriptionWebhook(Webhook):

    def process_webhook(self):
<<<<<<< HEAD
        if self.event.validated_message:
            subscriptions.sync_subscription_from_stripe_data(
                self.event.customer,
                self.event.validated_message["data"]["object"],
            )
=======
        subscriptions.sync_subscription_from_stripe_data(
            self.event.customer,
            self.event.validated_message["data"]["object"],
        )
>>>>>>> f60e2df7

        if self.event.customer:
            customers.sync_customer(self.event.customer)


class CustomerSubscriptionCreatedWebhook(CustomerSubscriptionWebhook):
    name = "customer.subscription.created"
    description = "Occurs whenever a customer with no subscription is signed up for a plan."


class CustomerSubscriptionDeletedWebhook(CustomerSubscriptionWebhook):
    name = "customer.subscription.deleted"
    description = "Occurs whenever a customer ends their subscription."


class CustomerSubscriptionTrialWillEndWebhook(CustomerSubscriptionWebhook):
    name = "customer.subscription.trial_will_end"
    description = "Occurs three days before the trial period of a subscription is scheduled to end."


class CustomerSubscriptionUpdatedWebhook(CustomerSubscriptionWebhook):
    name = "customer.subscription.updated"
    description = "Occurs whenever a subscription changes. Examples would include switching from one plan to another, or switching status from trial to active."


class InvoiceWebhook(Webhook):

    def process_webhook(self):
        invoices.sync_invoice_from_stripe_data(
            self.event.validated_message["data"]["object"],
            send_receipt=settings.PINAX_STRIPE_SEND_EMAIL_RECEIPTS
        )


class InvoiceCreatedWebhook(InvoiceWebhook):
    name = "invoice.created"
    description = "Occurs whenever a new invoice is created. If you are using webhooks, Stripe will wait one hour after they have all succeeded to attempt to pay the invoice; the only exception here is on the first invoice, which gets created and paid immediately when you subscribe a customer to a plan. If your webhooks do not all respond successfully, Stripe will continue retrying the webhooks every hour and will not attempt to pay the invoice. After 3 days, Stripe will attempt to pay the invoice regardless of whether or not your webhooks have succeeded. See how to respond to a webhook."


class InvoicePaymentFailedWebhook(InvoiceWebhook):
    name = "invoice.payment_failed"
    description = "Occurs whenever an invoice attempts to be paid, and the payment fails. This can occur either due to a declined payment, or because the customer has no active card. A particular case of note is that if a customer with no active card reaches the end of its free trial, an invoice.payment_failed notification will occur."


class InvoicePaymentSucceededWebhook(InvoiceWebhook):
    name = "invoice.payment_succeeded"
    description = "Occurs whenever an invoice attempts to be paid, and the payment succeeds."


class InvoiceUpdatedWebhook(InvoiceWebhook):
    name = "invoice.updated"
    description = "Occurs whenever an invoice changes (for example, the amount could change)."


class InvoiceItemCreatedWebhook(Webhook):
    name = "invoiceitem.created"
    description = "Occurs whenever an invoice item is created."


class InvoiceItemDeletedWebhook(Webhook):
    name = "invoiceitem.deleted"
    description = "Occurs whenever an invoice item is deleted."


class InvoiceItemUpdatedWebhook(Webhook):
    name = "invoiceitem.updated"
    description = "Occurs whenever an invoice item is updated."


class OrderCreatedWebhook(Webhook):
    name = "order.created"
    description = "Occurs whenever an order is created."


class OrderPaymentFailedWebhook(Webhook):
    name = "order.payment_failed"
    description = "Occurs whenever payment is attempted on an order, and the payment fails."


class OrderPaymentSucceededWebhook(Webhook):
    name = "order.payment_succeeded"
    description = "Occurs whenever payment is attempted on an order, and the payment succeeds."


class OrderUpdatedWebhook(Webhook):
    name = "order.updated"
    description = "Occurs whenever an order is updated."


class PaymentCreatedWebhook(Webhook):
    name = "payment.created"
    description = "A payment has been received by a Connect account via Transfer from the platform account."


class PlanWebhook(Webhook):

    def process_webhook(self):
        plans.sync_plan(self.event.message["data"]["object"], self.event)


class PlanCreatedWebhook(PlanWebhook):
    name = "plan.created"
    description = "Occurs whenever a plan is created."


class PlanDeletedWebhook(Webhook):
    name = "plan.deleted"
    description = "Occurs whenever a plan is deleted."


class PlanUpdatedWebhook(PlanWebhook):
    name = "plan.updated"
    description = "Occurs whenever a plan is updated."


class ProductCreatedWebhook(Webhook):
    name = "product.created"
    description = "Occurs whenever a product is created."


class ProductUpdatedWebhook(Webhook):
    name = "product.updated"
    description = "Occurs whenever a product is updated."


class RecipientCreatedWebhook(Webhook):
    name = "recipient.created"
    description = "Occurs whenever a recipient is created."


class RecipientDeletedWebhook(Webhook):
    name = "recipient.deleted"
    description = "Occurs whenever a recipient is deleted."


class RecipientUpdatedWebhook(Webhook):
    name = "recipient.updated"
    description = "Occurs whenever a recipient is updated."


class SKUCreatedWebhook(Webhook):
    name = "sku.created"
    description = "Occurs whenever a SKU is created."


class SKUUpdatedWebhook(Webhook):
    name = "sku.updated"
    description = "Occurs whenever a SKU is updated."


class TransferWebhook(Webhook):

    def process_webhook(self):
        transfers.sync_transfer(
            stripe.Transfer.retrieve(
                self.event.message["data"]["object"]["id"],
                stripe_account=self.event.stripe_account_stripe_id,
            ),
            self.event
        )


class TransferCreatedWebhook(TransferWebhook):
    name = "transfer.created"
    description = "Occurs whenever a new transfer is created."


class TransferFailedWebhook(TransferWebhook):
    name = "transfer.failed"
    description = "Occurs whenever Stripe attempts to send a transfer and that transfer fails."


class TransferPaidWebhook(TransferWebhook):
    name = "transfer.paid"
    description = "Occurs whenever a sent transfer is expected to be available in the destination bank account. If the transfer failed, a transfer.failed webhook will additionally be sent at a later time. Note to Connect users: this event is only created for transfers from your connected Stripe accounts to their bank accounts, not for transfers to the connected accounts themselves."


class TransferReversedWebhook(TransferWebhook):
    name = "transfer.reversed"
    description = "Occurs whenever a transfer is reversed, including partial reversals."


class TransferUpdatedWebhook(TransferWebhook):
    name = "transfer.updated"
    description = "Occurs whenever the description or metadata of a transfer is updated."


class PingWebhook(Webhook):
    name = "ping"
    description = "May be sent by Stripe at any time to see if a provided webhook URL is working."<|MERGE_RESOLUTION|>--- conflicted
+++ resolved
@@ -386,18 +386,11 @@
 class CustomerSubscriptionWebhook(Webhook):
 
     def process_webhook(self):
-<<<<<<< HEAD
         if self.event.validated_message:
             subscriptions.sync_subscription_from_stripe_data(
                 self.event.customer,
                 self.event.validated_message["data"]["object"],
             )
-=======
-        subscriptions.sync_subscription_from_stripe_data(
-            self.event.customer,
-            self.event.validated_message["data"]["object"],
-        )
->>>>>>> f60e2df7
 
         if self.event.customer:
             customers.sync_customer(self.event.customer)
