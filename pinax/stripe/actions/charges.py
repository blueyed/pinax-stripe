--- conflicted
+++ resolved
@@ -41,13 +41,9 @@
     sync_charge_from_stripe_data(stripe_charge)
 
 
-<<<<<<< HEAD
-def _validate_create_params(amount, application_fee, destination_account, destination_amount, on_behalf_of):
-=======
 def _validate_create_params(customer, source, amount, application_fee, destination_account, destination_amount, on_behalf_of):
     if not customer and not source:
         raise ValueError("Must provide `customer` or `source`.")
->>>>>>> e7bcb036
     if not isinstance(amount, decimal.Decimal):
         raise ValueError(
             "You must supply a decimal value for `amount`."
@@ -94,20 +90,12 @@
         destination_account: stripe_id of a connected account
         destination_amount: amount to transfer to the `destination_account` without creating an application fee
         application_fee: used with `destination_account` to add a fee destined for the platform account
-<<<<<<< HEAD
         on_behalf_of: stripe_id of a connected account. Creates direct Charges to this account.
-=======
-        on_behalf_of: Direct Charges to given account, used with stripe connect and connected accounts.
->>>>>>> e7bcb036
 
     Returns:
         a pinax.stripe.models.Charge object
     """
-<<<<<<< HEAD
-    _validate_create_params(amount, application_fee, destination_account, destination_amount, on_behalf_of)
-=======
     _validate_create_params(customer, source, amount, application_fee, destination_account, destination_amount, on_behalf_of)
->>>>>>> e7bcb036
     kwargs = dict(
         amount=utils.convert_amount_for_api(amount, currency),  # find the final amount
         currency=currency,
@@ -128,13 +116,9 @@
                 application_fee, currency
             )
     elif on_behalf_of:
-<<<<<<< HEAD
         # XXX: cleanup: on_behalf_of is not required likely, but only
         # stripe_account
         kwargs["stripe_account"] = on_behalf_of
-=======
-        kwargs["on_behalf_of"] = on_behalf_of
->>>>>>> e7bcb036
     stripe_charge = stripe.Charge.create(
         **kwargs
     )
