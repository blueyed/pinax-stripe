from __future__ import unicode_literals

import decimal

from django.core.exceptions import ValidationError
from django.db import models
from django.utils import timezone
from django.utils.encoding import python_2_unicode_compatible
from django.utils.functional import cached_property
from django.utils.translation import ugettext_lazy as _

import stripe
from jsonfield.fields import JSONField

from .conf import settings
from .managers import ChargeManager, CustomerManager
from .utils import CURRENCY_SYMBOLS


class StripeObject(models.Model):

    stripe_id = models.CharField(max_length=191, unique=True)
    created_at = models.DateTimeField(default=timezone.now)

    class Meta:
        abstract = True


class AccountRelatedStripeObject(StripeObject):

    stripe_account = models.ForeignKey(
        "pinax_stripe.Account",
        on_delete=models.CASCADE,
        null=True,
        default=None,
        blank=True,
    )

    @property
    def stripe_account_stripe_id(self):
        return getattr(self.stripe_account, "stripe_id", None)

    class Meta:
        abstract = True


class StripeAccountFromCustomerMixin(object):
    @property
    def stripe_account(self):
        customer = getattr(self, "customer", None)
        return customer.stripe_account if customer else None

    @property
    def stripe_account_stripe_id(self):
        return self.stripe_account.stripe_id if self.stripe_account else None


@python_2_unicode_compatible
class Plan(AccountRelatedStripeObject):
    amount = models.DecimalField(decimal_places=2, max_digits=9)
    currency = models.CharField(max_length=15, blank=False)
    interval = models.CharField(max_length=15)
    interval_count = models.IntegerField()
    name = models.CharField(max_length=150)
    statement_descriptor = models.TextField(blank=True)
    trial_period_days = models.IntegerField(null=True)
    metadata = JSONField(null=True, blank=True)

    def __str__(self):
        return "{} ({}{})".format(self.name, CURRENCY_SYMBOLS.get(self.currency, ""), self.amount)

    def __repr__(self):
        return "Plan(pk={!r}, name={!r}, amount={!r}, currency={!r}, interval={!r}, interval_count={!r}, trial_period_days={!r}, stripe_id={!r})".format(
            self.pk,
            str(self.name),
            self.amount,
            str(self.currency),
            str(self.interval),
            self.interval_count,
            self.trial_period_days,
            str(self.stripe_id),
        )


@python_2_unicode_compatible
class Coupon(models.Model):
    stripe_id = models.CharField(max_length=191)
    created_at = models.DateTimeField(default=timezone.now)

    stripe_account = models.ForeignKey(
        "pinax_stripe.Account",
        on_delete=models.CASCADE,
        null=True,
        default=None,
        blank=True,
    )

    class Meta:
        unique_together = ("stripe_id", "stripe_account")

    DURATION_CHOICES = (
        ("forever", "forever"),
        ("once", "once"),
        ("repeating", "repeating"),
    )
    amount_off = models.DecimalField(decimal_places=2, max_digits=9, null=True)
    currency = models.CharField(max_length=10, default="usd")
    duration = models.CharField(max_length=10, default="once", choices=DURATION_CHOICES)
    duration_in_months = models.PositiveIntegerField(null=True)
    livemode = models.BooleanField(default=False)
    max_redemptions = models.PositiveIntegerField(null=True)
    metadata = JSONField(null=True, blank=True)
    percent_off = models.PositiveIntegerField(null=True)
    redeem_by = models.DateTimeField(null=True)
    times_redeemed = models.PositiveIntegerField(null=True)
    valid = models.BooleanField(default=False)

    def __str__(self):
        if self.amount_off is None:
            description = "{}% off".format(self.percent_off,)
        else:
            description = "{}{}".format(CURRENCY_SYMBOLS.get(self.currency, ""), self.amount_off)

        return "Coupon for {}, {}".format(description, self.duration)

    def __repr__(self):
        return ("Coupon(pk={!r}, valid={!r}, amount_off={!r}, percent_off={!r}, currency={!r}, "
                "duration={!r}, livemode={!r}, max_redemptions={!r}, times_redeemed={!r}, stripe_id={!r})".format(
                    self.pk,
                    self.valid,
                    self.amount_off,
                    self.percent_off,
                    str(self.currency),
                    self.duration,
                    self.livemode,
                    self.max_redemptions,
                    self.times_redeemed,
                    str(self.stripe_id),
                ))


@python_2_unicode_compatible
class EventProcessingException(models.Model):

    event = models.ForeignKey("Event", null=True, on_delete=models.CASCADE)
    data = models.TextField()
    message = models.CharField(max_length=500)
    traceback = models.TextField()
    created_at = models.DateTimeField(default=timezone.now)

    def __str__(self):
        return "<{}, pk={}, Event={}>".format(self.message, self.pk, self.event)


@python_2_unicode_compatible
class Event(AccountRelatedStripeObject):

    kind = models.CharField(max_length=250)
    livemode = models.BooleanField(default=False)
    customer = models.ForeignKey("Customer", null=True, on_delete=models.CASCADE)
    webhook_message = JSONField()
    validated_message = JSONField(null=True, blank=True)
    valid = models.NullBooleanField(null=True)
    processed = models.BooleanField(default=False)
    request = models.CharField(max_length=100, blank=True)
    pending_webhooks = models.PositiveIntegerField(default=0)
    api_version = models.CharField(max_length=100, blank=True)

    @property
    def message(self):
        return self.validated_message

    def __str__(self):
        return "{} - {}".format(self.kind, self.stripe_id)

    def __repr__(self):
        return "Event(pk={!r}, kind={!r}, customer={!r}, valid={!r}, stripe_id={!r})".format(
            self.pk,
            str(self.kind),
            self.customer,
            self.valid,
            str(self.stripe_id),
        )


class Transfer(AccountRelatedStripeObject):

    amount = models.DecimalField(decimal_places=2, max_digits=9)
    amount_reversed = models.DecimalField(decimal_places=2, max_digits=9, null=True, blank=True)
    application_fee = models.DecimalField(decimal_places=2, max_digits=9, null=True, blank=True)
    created = models.DateTimeField(null=True, blank=True)
    currency = models.CharField(max_length=25, default="usd")
    date = models.DateTimeField()
    description = models.TextField(null=True, blank=True)
    destination = models.TextField(null=True, blank=True)
    destination_payment = models.TextField(null=True, blank=True)
    event = models.ForeignKey(
        Event, related_name="transfers",
        on_delete=models.CASCADE,
        null=True,
        blank=True
    )
    failure_code = models.TextField(null=True, blank=True)
    failure_message = models.TextField(null=True, blank=True)
    livemode = models.BooleanField(default=False)
    metadata = JSONField(null=True, blank=True)
    method = models.TextField(null=True, blank=True)
    reversed = models.BooleanField(default=False)
    source_transaction = models.TextField(null=True, blank=True)
    source_type = models.TextField(null=True, blank=True)
    statement_descriptor = models.TextField(null=True, blank=True)
    status = models.CharField(max_length=25)
    transfer_group = models.TextField(null=True, blank=True)
    type = models.TextField(null=True, blank=True)

    @property
    def stripe_transfer(self):
        return stripe.Transfer.retrieve(
            self.stripe_id,
            stripe_account=self.stripe_account_stripe_id,
        )


class TransferChargeFee(models.Model):

    transfer = models.ForeignKey(Transfer, related_name="charge_fee_details", on_delete=models.CASCADE)
    amount = models.DecimalField(decimal_places=2, max_digits=9)
    currency = models.CharField(max_length=10, default="usd")
    application = models.TextField(null=True, blank=True)
    description = models.TextField(null=True, blank=True)
    kind = models.CharField(max_length=150)
    created_at = models.DateTimeField(default=timezone.now)


class UserAccount(models.Model):
    user = models.ForeignKey(settings.AUTH_USER_MODEL,
                             related_name="user_accounts",
                             related_query_name="user_account",
                             on_delete=models.CASCADE)
    account = models.ForeignKey("pinax_stripe.Account",
                                related_name="user_accounts",
                                related_query_name="user_account",
                                on_delete=models.CASCADE)
    customer = models.ForeignKey("pinax_stripe.Customer",
                                 related_name="user_accounts",
                                 related_query_name="user_account",
                                 on_delete=models.CASCADE)

    class Meta:
        unique_together = ("user", "account")

<<<<<<< HEAD
=======
    def clean(self):
        if not self.customer.stripe_account == self.account:
            raise ValidationError(_("customer.stripe_account must be account."))
        return super(UserAccount, self).clean()

    def save(self, *args, **kwargs):
        self.full_clean()
        return super(UserAccount, self).save(*args, **kwargs)

    def __repr__(self):
        return "UserAccount(pk={self.pk!r}, user={self.user!r}, account={self.account!r}, customer={self.customer!r})".format(self=self)

>>>>>>> c2f3af11

@python_2_unicode_compatible
class Customer(AccountRelatedStripeObject):

    user = models.OneToOneField(settings.AUTH_USER_MODEL, blank=True, null=True, on_delete=models.CASCADE)
    users = models.ManyToManyField(settings.AUTH_USER_MODEL, through=UserAccount,
                                   related_name="customers",
                                   related_query_name="customers")
    account_balance = models.DecimalField(decimal_places=2, max_digits=9, blank=True, null=True)
    currency = models.CharField(max_length=10, default="usd", blank=True)
    delinquent = models.BooleanField(default=False)
    default_source = models.TextField(blank=True)
    date_purged = models.DateTimeField(null=True, editable=False)

    objects = CustomerManager()

    @cached_property
    def stripe_customer(self):
        return stripe.Customer.retrieve(
            self.stripe_id,
            stripe_account=self.stripe_account_stripe_id,
        )

    def __str__(self):
        return str(self.user)

    def __repr__(self):
        return "Customer(pk={!r}, user={!r}, stripe_id={!r})".format(
            self.pk,
            self.user,
            str(self.stripe_id),
        )


class Card(StripeObject):

    customer = models.ForeignKey(Customer, on_delete=models.CASCADE)
    name = models.TextField(blank=True)
    address_line_1 = models.TextField(blank=True)
    address_line_1_check = models.CharField(max_length=15)
    address_line_2 = models.TextField(blank=True)
    address_city = models.TextField(blank=True)
    address_state = models.TextField(blank=True)
    address_country = models.TextField(blank=True)
    address_zip = models.TextField(blank=True)
    address_zip_check = models.CharField(max_length=15)
    brand = models.TextField(blank=True)
    country = models.CharField(max_length=2, blank=True)
    cvc_check = models.CharField(max_length=15, blank=True)
    dynamic_last4 = models.CharField(max_length=4, blank=True)
    tokenization_method = models.CharField(max_length=15, blank=True)
    exp_month = models.IntegerField()
    exp_year = models.IntegerField()
    funding = models.CharField(max_length=15)
    last4 = models.CharField(max_length=4, blank=True)
    fingerprint = models.TextField()


class BitcoinReceiver(StripeObject):

    customer = models.ForeignKey(Customer, on_delete=models.CASCADE)
    active = models.BooleanField(default=False)
    amount = models.DecimalField(decimal_places=2, max_digits=9)
    amount_received = models.DecimalField(decimal_places=2, max_digits=9, default=decimal.Decimal("0"))
    bitcoin_amount = models.PositiveIntegerField()  # Satoshi (10^8 Satoshi in one bitcoin)
    bitcoin_amount_received = models.PositiveIntegerField(default=0)
    bitcoin_uri = models.TextField(blank=True)
    currency = models.CharField(max_length=10, default="usd")
    description = models.TextField(blank=True)
    email = models.TextField(blank=True)
    filled = models.BooleanField(default=False)
    inbound_address = models.TextField(blank=True)
    payment = models.TextField(blank=True)
    refund_address = models.TextField(blank=True)
    uncaptured_funds = models.BooleanField(default=False)
    used_for_payment = models.BooleanField(default=False)


<<<<<<< HEAD
@python_2_unicode_compatible
class Discount(models.Model):

    coupon = models.ForeignKey("Coupon", on_delete=models.CASCADE)
    customer = models.OneToOneField("Customer", null=True, on_delete=models.CASCADE)
    subscription = models.OneToOneField("Subscription", null=True, on_delete=models.CASCADE)
    start = models.DateTimeField(null=True)
    end = models.DateTimeField(null=True)

    def __repr__(self):
        return "Discount(coupon={!r}, subscription={!r})".format(self.coupon, self.subscription)

    def apply_discount(self, amount):
        if self.end is not None and self.end < timezone.now():
            return amount
        if self.coupon.amount_off:
            return decimal.Decimal(amount - self.coupon.amount_off)
        elif self.coupon.percent_off:
            return decimal.Decimal("{:.2f}".format(amount - (decimal.Decimal(self.coupon.percent_off) / 100 * amount)))
        return amount


=======
>>>>>>> c2f3af11
class Subscription(StripeAccountFromCustomerMixin, StripeObject):

    STATUS_CURRENT = ["trialing", "active"]

    customer = models.ForeignKey(Customer, on_delete=models.CASCADE)
    application_fee_percent = models.DecimalField(decimal_places=2, max_digits=3, default=None, null=True)
    cancel_at_period_end = models.BooleanField(default=False)
    canceled_at = models.DateTimeField(blank=True, null=True)
    current_period_end = models.DateTimeField(blank=True, null=True)
    current_period_start = models.DateTimeField(blank=True, null=True)
    ended_at = models.DateTimeField(blank=True, null=True)
    plan = models.ForeignKey(Plan, on_delete=models.CASCADE)
    quantity = models.IntegerField()
    start = models.DateTimeField()
    status = models.CharField(max_length=25)  # trialing, active, past_due, canceled, or unpaid
    trial_end = models.DateTimeField(blank=True, null=True)
    trial_start = models.DateTimeField(blank=True, null=True)

    @property
    def stripe_subscription(self):
        return stripe.Subscription.retrieve(self.stripe_id, stripe_account=self.stripe_account_stripe_id)

    @property
    def total_amount(self):
        total_amount = self.plan.amount * self.quantity
        if hasattr(self, "discount"):
            total_amount = self.discount.apply_discount(total_amount)
        return total_amount

    def plan_display(self):
        return self.plan.name

    def status_display(self):
        return self.status.replace("_", " ").title()

    def delete(self, using=None):
        """
        Set values to None while deleting the object so that any lingering
        references will not show previous values (such as when an Event
        signal is triggered after a subscription has been deleted)
        """
        super(Subscription, self).delete(using=using)
        self.status = None
        self.quantity = 0
        self.amount = 0

    def __repr__(self):
        return "Subscription(pk={!r}, customer={!r}, plan={!r}, status={!r}, stripe_id={!r})".format(
            self.pk,
            getattr(self, "customer", None),
            getattr(self, "plan", None),
            str(self.status),
            str(self.stripe_id),
        )


class Invoice(StripeAccountFromCustomerMixin, StripeObject):

    customer = models.ForeignKey(Customer, related_name="invoices", on_delete=models.CASCADE)
    amount_due = models.DecimalField(decimal_places=2, max_digits=9)
    attempted = models.NullBooleanField()
    attempt_count = models.PositiveIntegerField(null=True)
    charge = models.ForeignKey("Charge", null=True, related_name="invoices", on_delete=models.CASCADE)
    subscription = models.ForeignKey(Subscription, null=True, on_delete=models.CASCADE)
    statement_descriptor = models.TextField(blank=True)
    currency = models.CharField(max_length=10, default="usd")
    closed = models.BooleanField(default=False)
    description = models.TextField(blank=True)
    paid = models.BooleanField(default=False)
    receipt_number = models.TextField(blank=True)
    period_end = models.DateTimeField()
    period_start = models.DateTimeField()
    subtotal = models.DecimalField(decimal_places=2, max_digits=9)
    tax = models.DecimalField(decimal_places=2, max_digits=9, null=True)
    tax_percent = models.DecimalField(decimal_places=2, max_digits=9, null=True)
    total = models.DecimalField(decimal_places=2, max_digits=9)
    date = models.DateTimeField()
    webhooks_delivered_at = models.DateTimeField(null=True)

    @property
    def status(self):
        return "Paid" if self.paid else "Open"

    @property
    def stripe_invoice(self):
        return stripe.Invoice.retrieve(
            self.stripe_id,
            stripe_account=self.stripe_account_stripe_id,
        )


class InvoiceItem(models.Model):

    stripe_id = models.CharField(max_length=255)
    created_at = models.DateTimeField(default=timezone.now)
    invoice = models.ForeignKey(Invoice, related_name="items", on_delete=models.CASCADE)
    amount = models.DecimalField(decimal_places=2, max_digits=9)
    currency = models.CharField(max_length=10, default="usd")
    kind = models.CharField(max_length=25, blank=True)
    subscription = models.ForeignKey(Subscription, null=True, on_delete=models.CASCADE)
    period_start = models.DateTimeField()
    period_end = models.DateTimeField()
    proration = models.BooleanField(default=False)
    line_type = models.CharField(max_length=50)
    description = models.CharField(max_length=200, blank=True)
    plan = models.ForeignKey(Plan, null=True, on_delete=models.CASCADE)
    quantity = models.IntegerField(null=True)

    def plan_display(self):
        return self.plan.name if self.plan else ""


class Charge(StripeAccountFromCustomerMixin, StripeObject):

    customer = models.ForeignKey(Customer, null=True, related_name="charges", on_delete=models.CASCADE)
    invoice = models.ForeignKey(Invoice, null=True, related_name="charges", on_delete=models.CASCADE)
    source = models.CharField(max_length=100)
    currency = models.CharField(max_length=10, default="usd")
    amount = models.DecimalField(decimal_places=2, max_digits=9, null=True)
    amount_refunded = models.DecimalField(
        decimal_places=2,
        max_digits=9,
        null=True
    )
    description = models.TextField(blank=True)
    paid = models.NullBooleanField(null=True)
    disputed = models.NullBooleanField(null=True)
    refunded = models.NullBooleanField(null=True)
    captured = models.NullBooleanField(null=True)
    receipt_sent = models.BooleanField(default=False)
    charge_created = models.DateTimeField(null=True, blank=True)

    # These fields are extracted from the BalanceTransaction for the
    # charge and help us to know when funds from a charge are added to
    # our Stripe account's balance.
    available = models.BooleanField(default=False)
    available_on = models.DateTimeField(null=True, blank=True)
    fee = models.DecimalField(
        decimal_places=2, max_digits=9, null=True, blank=True
    )
    fee_currency = models.CharField(max_length=10, null=True, blank=True)

    transfer_group = models.TextField(null=True, blank=True)

    objects = ChargeManager()

    def __repr__(self):
        return "Charge(customer={!r}, source={!r}, amount={!r}, captured={!r}, paid={!r}, stripe_id={!r})".format(
            self.customer,
            str(self.source),
            self.amount,
            self.captured,
            self.paid,
            str(self.stripe_id),
        )

    @property
    def stripe_charge(self):
        return stripe.Charge.retrieve(
            self.stripe_id,
            stripe_account=self.stripe_account_stripe_id,
            expand=["balance_transaction"]
        )

    @property
    def card(self):
        return Card.objects.filter(stripe_id=self.source).first()


@python_2_unicode_compatible
class Account(StripeObject):

    user = models.ForeignKey(settings.AUTH_USER_MODEL, blank=True, null=True, on_delete=models.CASCADE, related_name="stripe_accounts")

    business_name = models.TextField(blank=True, null=True)
    business_url = models.TextField(blank=True, null=True)

    charges_enabled = models.BooleanField(default=False)
    country = models.CharField(max_length=2)
    debit_negative_balances = models.BooleanField(default=False)
    decline_charge_on_avs_failure = models.BooleanField(default=False)
    decline_charge_on_cvc_failure = models.BooleanField(default=False)
    default_currency = models.CharField(max_length=3)
    details_submitted = models.BooleanField(default=False)
    display_name = models.TextField(blank=False, null=False)
    email = models.TextField(blank=True, null=True)

    legal_entity_address_city = models.TextField(null=True, blank=True)
    legal_entity_address_country = models.TextField(null=True, blank=True)
    legal_entity_address_line1 = models.TextField(null=True, blank=True)
    legal_entity_address_line2 = models.TextField(null=True, blank=True)
    legal_entity_address_postal_code = models.TextField(null=True, blank=True)
    legal_entity_address_state = models.TextField(null=True, blank=True)
    legal_entity_dob = models.DateField(null=True)
    legal_entity_first_name = models.TextField(null=True, blank=True)
    legal_entity_gender = models.TextField(null=True, blank=True)
    legal_entity_last_name = models.TextField(null=True, blank=True)
    legal_entity_maiden_name = models.TextField(null=True, blank=True)
    legal_entity_personal_id_number_provided = models.BooleanField(default=False)
    legal_entity_phone_number = models.TextField(null=True, blank=True)
    legal_entity_ssn_last_4_provided = models.BooleanField(default=False)
    legal_entity_type = models.TextField(null=True, blank=True)
    legal_entity_verification_details = models.TextField(null=True, blank=True)
    legal_entity_verification_details_code = models.TextField(null=True, blank=True)
    legal_entity_verification_document = models.TextField(null=True, blank=True)
    legal_entity_verification_status = models.TextField(null=True, blank=True)

    # The type of the Stripe account. Can be "standard", "express", or "custom".
    type = models.TextField(null=True, blank=True)

    metadata = JSONField(null=True, blank=True)

    stripe_publishable_key = models.CharField(null=True, blank=True, max_length=100)

    stripe_publishable_key = models.CharField(null=True, blank=True, max_length=100)

    product_description = models.TextField(null=True, blank=True)
    statement_descriptor = models.TextField(null=True, blank=True)
    support_email = models.TextField(null=True, blank=True)
    support_phone = models.TextField(null=True, blank=True)

    timezone = models.TextField(null=True, blank=True)

    tos_acceptance_date = models.DateField(null=True)
    tos_acceptance_ip = models.TextField(null=True, blank=True)
    tos_acceptance_user_agent = models.TextField(null=True, blank=True)

    transfer_schedule_delay_days = models.PositiveSmallIntegerField(null=True)
    transfer_schedule_interval = models.TextField(null=True, blank=True)

    transfer_schedule_monthly_anchor = models.PositiveSmallIntegerField(null=True)
    transfer_schedule_weekly_anchor = models.TextField(null=True, blank=True)

    transfer_statement_descriptor = models.TextField(null=True, blank=True)
    transfers_enabled = models.BooleanField(default=False)

    verification_disabled_reason = models.TextField(null=True, blank=True)
    verification_due_by = models.DateTimeField(null=True, blank=True)
    verification_timestamp = models.DateTimeField(null=True, blank=True)
    verification_fields_needed = JSONField(null=True, blank=True)
    authorized = models.BooleanField(default=True)

    @property
    def stripe_account(self):
        return stripe.Account.retrieve(self.stripe_id)

    def __str__(self):
        return "{} - {}".format(self.display_name, self.stripe_id)

    def __repr__(self):
        return "Account(pk={!r}, display_name={!r}, type={!r}, stripe_id={!r}, authorized={!r})".format(
            self.pk,
            str(self.display_name),
            self.type,
            str(self.stripe_id),
            self.authorized,
        )


class BankAccount(StripeObject):

    account = models.ForeignKey(Account, related_name="bank_accounts", on_delete=models.CASCADE)
    account_holder_name = models.TextField()
    account_holder_type = models.TextField()
    bank_name = models.TextField(null=True, blank=True)
    country = models.TextField()
    currency = models.TextField()
    default_for_currency = models.BooleanField(default=False)
    fingerprint = models.TextField()
    last4 = models.CharField(max_length=4)
    metadata = JSONField(null=True, blank=True)
    routing_number = models.TextField()
    status = models.TextField()

    @property
    def stripe_bankaccount(self):
        return self.account.stripe_account.external_accounts.retrieve(
            self.stripe_id
        )<|MERGE_RESOLUTION|>--- conflicted
+++ resolved
@@ -249,8 +249,6 @@
     class Meta:
         unique_together = ("user", "account")
 
-<<<<<<< HEAD
-=======
     def clean(self):
         if not self.customer.stripe_account == self.account:
             raise ValidationError(_("customer.stripe_account must be account."))
@@ -263,7 +261,6 @@
     def __repr__(self):
         return "UserAccount(pk={self.pk!r}, user={self.user!r}, account={self.account!r}, customer={self.customer!r})".format(self=self)
 
->>>>>>> c2f3af11
 
 @python_2_unicode_compatible
 class Customer(AccountRelatedStripeObject):
@@ -342,7 +339,6 @@
     used_for_payment = models.BooleanField(default=False)
 
 
-<<<<<<< HEAD
 @python_2_unicode_compatible
 class Discount(models.Model):
 
@@ -365,8 +361,6 @@
         return amount
 
 
-=======
->>>>>>> c2f3af11
 class Subscription(StripeAccountFromCustomerMixin, StripeObject):
 
     STATUS_CURRENT = ["trialing", "active"]
