--- conflicted
+++ resolved
@@ -58,9 +58,6 @@
 
 
 class WebhookTests(TestCase):
-
-    def setUp(self):
-        self.account = Account.objects.create(stripe_id="acc_XXX")
 
     event_data = {
         "api_version": "2017-06-05",
@@ -129,13 +126,8 @@
     @patch("stripe.Transfer.retrieve")
     def test_webhook_associated_with_stripe_account(self, TransferMock, StripeEventMock):
         connect_event_data = self.event_data.copy()
-<<<<<<< HEAD
-        # only difference is that we'll have a user_id value
-        connect_event_data["account"] = self.account.stripe_id
-=======
         account = Account.objects.create(stripe_id="acc_XXX")
         connect_event_data["account"] = account.stripe_id
->>>>>>> 4e75fa40
         StripeEventMock.return_value.to_dict.return_value = connect_event_data
         TransferMock.return_value = connect_event_data["data"]["object"]
         msg = json.dumps(connect_event_data)
@@ -148,11 +140,7 @@
         self.assertTrue(Event.objects.filter(kind="transfer.created").exists())
         self.assertEqual(
             Event.objects.filter(kind="transfer.created").first().stripe_account,
-<<<<<<< HEAD
-            self.account
-=======
             account
->>>>>>> 4e75fa40
         )
 
     def test_webhook_duplicate_event(self):
