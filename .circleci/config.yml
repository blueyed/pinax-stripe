--- conflicted
+++ resolved
@@ -154,92 +154,6 @@
   version: 2
   test:
     jobs:
-<<<<<<< HEAD
       - lint
       - py27dj111
-      - py36dj20psql
-=======
-      - lint:
-          filters:
-            tags:
-              only: /.*/
-      - py27dj18:
-          filters:
-            tags:
-              only: /.*/
-      - py27dj110:
-          filters:
-            tags:
-              only: /.*/
-      - py27dj111:
-          filters:
-            tags:
-              only: /.*/
-      - py34dj18:
-          filters:
-            tags:
-              only: /.*/
-      - py34dj110:
-          filters:
-            tags:
-              only: /.*/
-      - py34dj111:
-          filters:
-            tags:
-              only: /.*/
-      - py34dj20:
-          filters:
-            tags:
-              only: /.*/
-      - py35dj18:
-          filters:
-            tags:
-              only: /.*/
-      - py35dj110:
-          filters:
-            tags:
-              only: /.*/
-      - py35dj111:
-          filters:
-            tags:
-              only: /.*/
-      - py35dj20:
-          filters:
-            tags:
-              only: /.*/
-      - py36dj111:
-          filters:
-            tags:
-              only: /.*/
-      - py36dj20:
-          filters:
-            tags:
-              only: /.*/
-      - py36dj20psql:
-          filters:
-            tags:
-              only: /.*/
-      - release:
-          context: org-global
-          requires:
-            - lint
-            - py27dj18
-            - py27dj110
-            - py27dj111
-            - py34dj18
-            - py34dj110
-            - py34dj111
-            - py34dj20
-            - py35dj18
-            - py35dj110
-            - py35dj111
-            - py35dj20
-            - py36dj111
-            - py36dj20
-            - py36dj20psql
-          filters:
-            tags:
-              only: /[0-9]+(\.[0-9]+)*/
-            branches:
-              ignore: /.*/
->>>>>>> b3ad88a8
+      - py36dj20psql