import datetime
import decimal
import json
import time
from unittest import skipIf

import django
from django.contrib.auth import get_user_model
from django.test import TestCase
from django.utils import timezone

import stripe
from mock import Mock, patch

from ..actions import (
    accounts,
    charges,
    coupons,
    customers,
    events,
    externalaccounts,
    invoices,
    plans,
    refunds,
    sources,
    subscriptions,
    transfers
)
from ..models import (
    Account,
    BitcoinReceiver,
    Card,
    Charge,
    Coupon,
    Customer,
    Discount,
    Event,
    Invoice,
    Plan,
    Subscription,
    Transfer,
    UserAccount
)


class ChargesTests(TestCase):

    def setUp(self):
        self.User = get_user_model()
        self.user = self.User.objects.create_user(
            username="patrick",
            email="paltman@example.com"
        )
        self.customer = Customer.objects.create(
            user=self.user,
            stripe_id="cus_xxxxxxxxxxxxxxx"
        )

    def test_calculate_refund_amount(self):
        charge = Charge(amount=decimal.Decimal("100"), amount_refunded=decimal.Decimal("50"))
        expected = decimal.Decimal("50")
        actual = charges.calculate_refund_amount(charge)
        self.assertEquals(expected, actual)

    def test_calculate_refund_amount_with_amount_under(self):
        charge = Charge(amount=decimal.Decimal("100"), amount_refunded=decimal.Decimal("50"))
        expected = decimal.Decimal("25")
        actual = charges.calculate_refund_amount(charge, amount=decimal.Decimal("25"))
        self.assertEquals(expected, actual)

    def test_calculate_refund_amount_with_amount_over(self):
        charge = Charge(amount=decimal.Decimal("100"), amount_refunded=decimal.Decimal("50"))
        expected = decimal.Decimal("50")
        actual = charges.calculate_refund_amount(charge, amount=decimal.Decimal("100"))
        self.assertEquals(expected, actual)

    def test_create_amount_not_decimal_raises_error(self):
        with self.assertRaises(ValueError):
            charges.create(customer=self.customer, amount=10)

    def test_create_no_customer_nor_source_raises_error(self):
        with self.assertRaises(ValueError) as exc:
            charges.create(amount=decimal.Decimal("10"),
                           customer=None)
            self.assertEquals(exc.exception.args, ("Must provide `customer` or `source`.",))

    @patch("pinax.stripe.hooks.hookset.send_receipt")
    @patch("pinax.stripe.actions.charges.sync_charge_from_stripe_data")
    @patch("stripe.Charge.create")
    def test_create_send_receipt_False_skips_sending_receipt(self, CreateMock, SyncMock, SendReceiptMock):
        charges.create(amount=decimal.Decimal("10"), customer=self.customer, send_receipt=False)
        self.assertTrue(CreateMock.called)
        self.assertTrue(SyncMock.called)
        self.assertFalse(SendReceiptMock.called)

    @patch("pinax.stripe.hooks.hookset.send_receipt")
    @patch("pinax.stripe.actions.charges.sync_charge_from_stripe_data")
    @patch("stripe.Charge.create")
    def test_create_with_customer(self, CreateMock, SyncMock, SendReceiptMock):
        charges.create(amount=decimal.Decimal("10"), customer=self.customer)
        self.assertTrue(CreateMock.called)
        _, kwargs = CreateMock.call_args
        self.assertEqual(kwargs, {
            "amount": 1000,
            "currency": "usd",
            "source": None,
            "customer": "cus_xxxxxxxxxxxxxxx",
            "stripe_account": None,
            "description": None,
            "capture": True,
            "idempotency_key": None,
        })
        self.assertTrue(SyncMock.called)
        self.assertTrue(SendReceiptMock.called)

    @patch("pinax.stripe.hooks.hookset.send_receipt")
    @patch("pinax.stripe.actions.charges.sync_charge_from_stripe_data")
    @patch("stripe.Charge.create")
    def test_create_with_customer_id(self, CreateMock, SyncMock, SendReceiptMock):
        charges.create(amount=decimal.Decimal("10"), customer=self.customer.stripe_id)
        self.assertTrue(CreateMock.called)
        _, kwargs = CreateMock.call_args
        self.assertEqual(kwargs, {
            "amount": 1000,
            "currency": "usd",
            "source": None,
            "customer": "cus_xxxxxxxxxxxxxxx",
            "stripe_account": None,
            "description": None,
            "capture": True,
            "idempotency_key": None,
        })
        self.assertTrue(SyncMock.called)
        self.assertTrue(SendReceiptMock.called)

    @patch("pinax.stripe.hooks.hookset.send_receipt")
    @patch("pinax.stripe.actions.charges.sync_charge_from_stripe_data")
    @patch("stripe.Charge.create")
    def test_create_with_new_customer_id(self, CreateMock, SyncMock, SendReceiptMock):
        charges.create(amount=decimal.Decimal("10"), customer="cus_NEW")
        self.assertTrue(CreateMock.called)
        _, kwargs = CreateMock.call_args
        self.assertEqual(kwargs, {
            "amount": 1000,
            "currency": "usd",
            "source": None,
            "customer": "cus_NEW",
            "stripe_account": None,
            "description": None,
            "capture": True,
            "idempotency_key": None,
        })
        self.assertTrue(SyncMock.called)
        self.assertTrue(SendReceiptMock.called)
        self.assertTrue(Customer.objects.get(stripe_id="cus_NEW"))

    @patch("pinax.stripe.hooks.hookset.send_receipt")
    @patch("pinax.stripe.actions.charges.sync_charge_from_stripe_data")
    @patch("stripe.Charge.create")
    def test_create_with_idempotency_key(self, CreateMock, SyncMock, SendReceiptMock):
        charges.create(amount=decimal.Decimal("10"), customer=self.customer.stripe_id, idempotency_key="a")
        CreateMock.assert_called_once_with(
            amount=1000,
            capture=True,
            customer=self.customer.stripe_id,
            stripe_account=self.customer.stripe_account_stripe_id,
            idempotency_key="a",
            description=None,
            currency="usd",
            source=None,
        )

    @patch("pinax.stripe.hooks.hookset.send_receipt")
    @patch("pinax.stripe.actions.charges.sync_charge_from_stripe_data")
    @patch("stripe.Charge.create")
    def test_create_with_app_fee(self, CreateMock, SyncMock, SendReceiptMock):
        charges.create(
            amount=decimal.Decimal("10"),
            customer=self.customer,
            destination_account="xxx",
            application_fee=decimal.Decimal("25")
        )
        self.assertTrue(CreateMock.called)
        _, kwargs = CreateMock.call_args
        self.assertEqual(kwargs["application_fee"], 2500)
        self.assertEqual(kwargs["destination"]["account"], "xxx")
        self.assertEqual(kwargs["destination"].get("amount"), None)
        self.assertTrue(SyncMock.called)
        self.assertTrue(SendReceiptMock.called)

    @patch("pinax.stripe.hooks.hookset.send_receipt")
    @patch("pinax.stripe.actions.charges.sync_charge_from_stripe_data")
    @patch("stripe.Charge.create")
    def test_create_with_destination(self, CreateMock, SyncMock, SendReceiptMock):
        charges.create(
            amount=decimal.Decimal("10"),
            customer=self.customer,
            destination_account="xxx",
            destination_amount=decimal.Decimal("45")
        )
        self.assertTrue(CreateMock.called)
        _, kwargs = CreateMock.call_args
        self.assertEqual(kwargs["destination"]["account"], "xxx")
        self.assertEqual(kwargs["destination"]["amount"], 4500)
        self.assertTrue(SyncMock.called)
        self.assertTrue(SendReceiptMock.called)

    @patch("pinax.stripe.hooks.hookset.send_receipt")
    @patch("pinax.stripe.actions.charges.sync_charge_from_stripe_data")
    @patch("stripe.Charge.create")
    def test_create_with_on_behalf_of(self, CreateMock, SyncMock, SendReceiptMock):
        charges.create(
            amount=decimal.Decimal("10"),
            customer=self.customer,
            on_behalf_of="account",
        )
        self.assertTrue(CreateMock.called)
        _, kwargs = CreateMock.call_args
        self.assertEqual(kwargs["stripe_account"], "account")
        self.assertTrue(SyncMock.called)
        self.assertTrue(SendReceiptMock.called)

    @patch("pinax.stripe.hooks.hookset.send_receipt")
    @patch("pinax.stripe.actions.charges.sync_charge_from_stripe_data")
    @patch("stripe.Charge.create")
    def test_create_with_destination_and_on_behalf_of(self, CreateMock, SyncMock, SendReceiptMock):
        with self.assertRaises(ValueError):
            charges.create(
                amount=decimal.Decimal("10"),
                customer=self.customer,
                destination_account="xxx",
                on_behalf_of="account",
            )

    @patch("stripe.Charge.create")
    def test_create_not_decimal_raises_exception(self, CreateMock):
        with self.assertRaises(ValueError):
            charges.create(
                amount=decimal.Decimal("100"),
                customer=self.customer,
                application_fee=10
            )

    @patch("stripe.Charge.create")
    def test_create_app_fee_no_dest_raises_exception(self, CreateMock):
        with self.assertRaises(ValueError):
            charges.create(
                amount=decimal.Decimal("100"),
                customer=self.customer,
                application_fee=decimal.Decimal("10")
            )

    @patch("stripe.Charge.create")
    def test_create_app_fee_dest_acct_and_dest_amt_raises_exception(self, CreateMock):
        with self.assertRaises(ValueError):
            charges.create(
                amount=decimal.Decimal("100"),
                customer=self.customer,
                application_fee=decimal.Decimal("10"),
                destination_account="xxx",
                destination_amount=decimal.Decimal("15")
            )

    @patch("pinax.stripe.actions.charges.sync_charge_from_stripe_data")
    @patch("stripe.Charge.retrieve")
    def test_capture(self, RetrieveMock, SyncMock):
        charges.capture(Charge(amount=decimal.Decimal("100"), currency="usd"))
        self.assertTrue(RetrieveMock.return_value.capture.called)
        self.assertTrue(SyncMock.called)

    @patch("pinax.stripe.actions.charges.sync_charge_from_stripe_data")
    @patch("stripe.Charge.retrieve")
    def test_capture_with_amount(self, RetrieveMock, SyncMock):
        charges.capture(Charge(amount=decimal.Decimal("100"), currency="usd"), amount=decimal.Decimal("50"))
        self.assertTrue(RetrieveMock.return_value.capture.called)
        _, kwargs = RetrieveMock.return_value.capture.call_args
        self.assertEquals(kwargs["amount"], 5000)
        self.assertTrue(SyncMock.called)

    @patch("pinax.stripe.actions.charges.sync_charge")
    def test_update_availability(self, SyncMock):
        Charge.objects.create(customer=self.customer, amount=decimal.Decimal("100"), currency="usd", paid=True, captured=True, available=False, refunded=False)
        charges.update_charge_availability()
        self.assertTrue(SyncMock.called)


class CouponsTests(TestCase):

    def test_purge_local(self):
        Coupon.objects.create(stripe_id="100OFF", percent_off=decimal.Decimal(100.00))
        self.assertTrue(Coupon.objects.filter(stripe_id="100OFF").exists())
        coupons.purge_local({"id": "100OFF"})
        self.assertFalse(Coupon.objects.filter(stripe_id="100OFF").exists())

    def test_purge_local_with_account(self):
        account = Account.objects.create(stripe_id="acc_XXX")
        Coupon.objects.create(stripe_id="100OFF", percent_off=decimal.Decimal(100.00), stripe_account=account)
        self.assertTrue(Coupon.objects.filter(stripe_id="100OFF").exists())
        coupons.purge_local({"id": "100OFF"})
        self.assertTrue(Coupon.objects.filter(stripe_id="100OFF").exists())
        coupons.purge_local({"id": "100OFF"}, stripe_account=account)
        self.assertFalse(Coupon.objects.filter(stripe_id="100OFF").exists())


class CustomersTests(TestCase):

    def setUp(self):
        self.User = get_user_model()
        self.user = self.User.objects.create_user(
            username="patrick",
            email="paltman@example.com"
        )
        self.plan = Plan.objects.create(
            stripe_id="p1",
            amount=10,
            currency="usd",
            interval="monthly",
            interval_count=1,
            name="Pro"
        )
        self.account = Account.objects.create(stripe_id="acc_XXX")

    def test_get_customer_for_user(self):
        expected = Customer.objects.create(stripe_id="x", user=self.user)
        actual = customers.get_customer_for_user(self.user)
        self.assertEquals(expected, actual)

    def test_get_customer_for_user_not_exists(self):
        actual = customers.get_customer_for_user(self.user)
        self.assertIsNone(actual)

    @patch("pinax.stripe.actions.customers.sync_customer")
    @patch("stripe.Customer.retrieve")
    def test_set_default_source(self, RetrieveMock, SyncMock):
        customers.set_default_source(Customer(), "the source")
        self.assertEquals(RetrieveMock().default_source, "the source")
        self.assertTrue(RetrieveMock().save.called)
        self.assertTrue(SyncMock.called)

    @patch("pinax.stripe.actions.customers.sync_customer")
    @patch("stripe.Customer.create")
    def test_customer_create_user_only(self, CreateMock, SyncMock):
        CreateMock.return_value = dict(id="cus_XXXXX")
        customer = customers.create(self.user)
        self.assertEqual(customer.user, self.user)
        self.assertEqual(customer.stripe_id, "cus_XXXXX")
        _, kwargs = CreateMock.call_args
        self.assertEqual(kwargs["email"], self.user.email)
        self.assertIsNone(kwargs["source"])
        self.assertIsNone(kwargs["plan"])
        self.assertIsNone(kwargs["trial_end"])
        self.assertTrue(SyncMock.called)

    @patch("stripe.Customer.retrieve")
    @patch("stripe.Customer.create")
    def test_customer_create_user_duplicate(self, CreateMock, RetrieveMock):
        # Create an existing database customer for this user
        original = Customer.objects.create(user=self.user, stripe_id="cus_XXXXX")

        new_customer = Mock()
        RetrieveMock.return_value = new_customer
        customer = customers.create(self.user)

        # But only one customer will exist - the original one
        self.assertEqual(Customer.objects.count(), 1)
        self.assertEqual(customer.stripe_id, original.stripe_id)

        # Check that the customer hasn't been modified
        self.assertEqual(customer.user, self.user)
        self.assertEqual(customer.stripe_id, "cus_XXXXX")
        CreateMock.assert_not_called()

    @patch("stripe.Customer.retrieve")
    @patch("stripe.Customer.create")
    def test_customer_create_local_customer_but_no_remote(self, CreateMock, RetrieveMock):
        # Create an existing database customer for this user
        Customer.objects.create(user=self.user, stripe_id="cus_XXXXX")

        RetrieveMock.side_effect = stripe.error.InvalidRequestError(
            message="invalid", param=None)

        # customers.Create will return a new customer instance
        CreateMock.return_value = {
            "id": "cus_YYYYY",
            "account_balance": 0,
            "currency": "us",
            "delinquent": False,
            "default_source": "",
            "sources": {"data": []},
            "subscriptions": {"data": []},
        }
        customer = customers.create(self.user)

        # But a customer *was* retrieved, but not found
        RetrieveMock.assert_called_once_with("cus_XXXXX")

        # But only one customer will exist - the original one
        self.assertEqual(Customer.objects.count(), 1)
        self.assertEqual(customer.stripe_id, "cus_YYYYY")

        # Check that the customer hasn't been modified
        self.assertEqual(customer.user, self.user)
        self.assertEqual(customer.stripe_id, "cus_YYYYY")
        _, kwargs = CreateMock.call_args
        self.assertEqual(kwargs["email"], self.user.email)
        self.assertIsNone(kwargs["source"])
        self.assertIsNone(kwargs["plan"])
        self.assertIsNone(kwargs["trial_end"])

    @patch("pinax.stripe.actions.invoices.create_and_pay")
    @patch("pinax.stripe.actions.customers.sync_customer")
    @patch("stripe.Customer.create")
    def test_customer_create_user_with_plan(self, CreateMock, SyncMock, CreateAndPayMock):
        Plan.objects.create(
            stripe_id="pro-monthly",
            name="Pro ($19.99/month)",
            amount=19.99,
            interval="monthly",
            interval_count=1,
            currency="usd"
        )
        CreateMock.return_value = dict(id="cus_YYYYYYYYYYYYY")
        customer = customers.create(self.user, card="token232323", plan=self.plan)
        self.assertEqual(customer.user, self.user)
        self.assertEqual(customer.stripe_id, "cus_YYYYYYYYYYYYY")
        _, kwargs = CreateMock.call_args
        self.assertEqual(kwargs["email"], self.user.email)
        self.assertEqual(kwargs["source"], "token232323")
        self.assertEqual(kwargs["plan"], self.plan)
        self.assertIsNotNone(kwargs["trial_end"])
        self.assertTrue(SyncMock.called)
        self.assertTrue(CreateAndPayMock.called)

    @patch("pinax.stripe.actions.invoices.create_and_pay")
    @patch("pinax.stripe.actions.customers.sync_customer")
    @patch("stripe.Customer.create")
    def test_customer_create_user_with_plan_and_quantity(self, CreateMock, SyncMock, CreateAndPayMock):
        Plan.objects.create(
            stripe_id="pro-monthly",
            name="Pro ($19.99/month each)",
            amount=19.99,
            interval="monthly",
            interval_count=1,
            currency="usd"
        )
        CreateMock.return_value = dict(id="cus_YYYYYYYYYYYYY")
        customer = customers.create(self.user, card="token232323", plan=self.plan, quantity=42)
        self.assertEqual(customer.user, self.user)
        self.assertEqual(customer.stripe_id, "cus_YYYYYYYYYYYYY")
        _, kwargs = CreateMock.call_args
        self.assertEqual(kwargs["email"], self.user.email)
        self.assertEqual(kwargs["source"], "token232323")
        self.assertEqual(kwargs["plan"], self.plan)
        self.assertEqual(kwargs["quantity"], 42)
        self.assertIsNotNone(kwargs["trial_end"])
        self.assertTrue(SyncMock.called)
        self.assertTrue(CreateAndPayMock.called)

    @patch("stripe.Customer.retrieve")
    def test_purge(self, RetrieveMock):
        customer = Customer.objects.create(
            user=self.user,
            stripe_id="cus_xxxxxxxxxxxxxxx"
        )
        customers.purge(customer)
        self.assertTrue(RetrieveMock().delete.called)
        self.assertIsNone(Customer.objects.get(stripe_id=customer.stripe_id).user)
        self.assertIsNotNone(Customer.objects.get(stripe_id=customer.stripe_id).date_purged)

    @patch("stripe.Customer.retrieve")
    def test_purge_connected(self, RetrieveMock):
        account = Account.objects.create(
            stripe_id="acct_X",
            type="standard",
        )
        customer = Customer.objects.create(
            user=self.user,
            stripe_account=account,
            stripe_id="cus_xxxxxxxxxxxxxxx",
        )
        UserAccount.objects.create(user=self.user, account=self.account, customer=customer)
        customers.purge(customer)
        self.assertTrue(RetrieveMock().delete.called)
        self.assertIsNone(Customer.objects.get(stripe_id=customer.stripe_id).user)
        self.assertIsNotNone(Customer.objects.get(stripe_id=customer.stripe_id).date_purged)
        self.assertFalse(UserAccount.objects.exists())
        self.assertTrue(self.User.objects.exists())

    @patch("stripe.Customer.retrieve")
    def test_purge_already_deleted(self, RetrieveMock):
        RetrieveMock().delete.side_effect = stripe.InvalidRequestError("No such customer:", "error")
        customer = Customer.objects.create(
            user=self.user,
            stripe_id="cus_xxxxxxxxxxxxxxx"
        )
        customers.purge(customer)
        self.assertTrue(RetrieveMock().delete.called)
        self.assertIsNone(Customer.objects.get(stripe_id=customer.stripe_id).user)
        self.assertIsNotNone(Customer.objects.get(stripe_id=customer.stripe_id).date_purged)

    @patch("stripe.Customer.retrieve")
    def test_purge_already_some_other_error(self, RetrieveMock):
        RetrieveMock().delete.side_effect = stripe.InvalidRequestError("Bad", "error")
        customer = Customer.objects.create(
            user=self.user,
            stripe_id="cus_xxxxxxxxxxxxxxx"
        )
        with self.assertRaises(stripe.InvalidRequestError):
            customers.purge(customer)
        self.assertTrue(RetrieveMock().delete.called)
        self.assertIsNotNone(Customer.objects.get(stripe_id=customer.stripe_id).user)
        self.assertIsNone(Customer.objects.get(stripe_id=customer.stripe_id).date_purged)

    def test_can_charge(self):
        customer = Customer(default_source="card_001")
        self.assertTrue(customers.can_charge(customer))

    def test_can_charge_false_purged(self):
        customer = Customer(default_source="card_001", date_purged=timezone.now())
        self.assertFalse(customers.can_charge(customer))

    def test_can_charge_false_no_default_source(self):
        customer = Customer()
        self.assertFalse(customers.can_charge(customer))

    def test_link_customer(self):
        Customer.objects.create(stripe_id="cu_123")
        message = dict(data=dict(object=dict(id="cu_123")))
        event = Event.objects.create(validated_message=message, kind="customer.created")
        customers.link_customer(event)
        self.assertEquals(event.customer.stripe_id, "cu_123")

    def test_link_customer_non_customer_event(self):
        Customer.objects.create(stripe_id="cu_123")
        message = dict(data=dict(object=dict(customer="cu_123")))
        event = Event.objects.create(validated_message=message, kind="invoice.created")
        customers.link_customer(event)
        self.assertEquals(event.customer.stripe_id, "cu_123")

    def test_link_customer_no_customer(self):
        Customer.objects.create(stripe_id="cu_123")
        message = dict(data=dict(object=dict()))
        event = Event.objects.create(validated_message=message, kind="transfer.created")
        customers.link_customer(event)
        self.assertIsNone(event.customer, "cu_123")

    def test_link_customer_does_not_exist(self):
        message = dict(data=dict(object=dict(id="cu_123")))
        event = Event.objects.create(validated_message=message, kind="customer.created")
        customers.link_customer(event)
        self.assertIsNone(event.customer)


class CustomersWithConnectTests(TestCase):

    def setUp(self):
        self.User = get_user_model()
        self.user = self.User.objects.create_user(
            username="patrick",
            email="paltman@example.com"
        )
        self.plan = Plan.objects.create(
            stripe_id="p1",
            amount=10,
            currency="usd",
            interval="monthly",
            interval_count=1,
            name="Pro"
        )
        self.account = Account.objects.create(
            stripe_id="acc_XXX"
        )

    def test_get_customer_for_user_with_stripe_account(self):
        expected = Customer.objects.create(
            stripe_id="x",
            stripe_account=self.account)
        UserAccount.objects.create(user=self.user, account=self.account, customer=expected)
        actual = customers.get_customer_for_user(
            self.user, stripe_account=self.account)
        self.assertEquals(expected, actual)

    def test_get_customer_for_user_with_stripe_account_and_legacy_customer(self):
        Customer.objects.create(user=self.user, stripe_id="x")
        self.assertIsNone(customers.get_customer_for_user(
            self.user, stripe_account=self.account))

    @patch("pinax.stripe.actions.customers.sync_customer")
    @patch("stripe.Customer.create")
    def test_customer_create_with_connect(self, CreateMock, SyncMock):
        CreateMock.return_value = dict(id="cus_XXXXX")
        customer = customers.create(self.user, stripe_account=self.account)
        self.assertIsNone(customer.user)
        self.assertEqual(customer.stripe_id, "cus_XXXXX")
        _, kwargs = CreateMock.call_args
        self.assertEqual(kwargs["email"], self.user.email)
        self.assertEqual(kwargs["stripe_account"], self.account.stripe_id)
        self.assertIsNone(kwargs["source"])
        self.assertIsNone(kwargs["plan"])
        self.assertIsNone(kwargs["trial_end"])
        self.assertTrue(SyncMock.called)

    @patch("stripe.Customer.retrieve")
    @patch("pinax.stripe.actions.customers.sync_customer")
    @patch("stripe.Customer.create")
    def test_customer_create_with_connect_and_stale_user_account(self, CreateMock, SyncMock, RetrieveMock):
        CreateMock.return_value = dict(id="cus_XXXXX")
        RetrieveMock.side_effect = stripe.error.InvalidRequestError(
            message="Not Found", param="stripe_id"
        )
        ua = UserAccount.objects.create(
            user=self.user,
            account=self.account,
            customer=Customer.objects.create(stripe_id="cus_Z", stripe_account=self.account))
        customer = customers.create(self.user, stripe_account=self.account)
        self.assertIsNone(customer.user)
        self.assertEqual(customer.stripe_id, "cus_XXXXX")
        _, kwargs = CreateMock.call_args
        self.assertEqual(kwargs["email"], self.user.email)
        self.assertEqual(kwargs["stripe_account"], self.account.stripe_id)
        self.assertIsNone(kwargs["source"])
        self.assertIsNone(kwargs["plan"])
        self.assertIsNone(kwargs["trial_end"])
        self.assertTrue(SyncMock.called)
        self.assertEqual(self.user.user_accounts.get(), ua)
        self.assertEqual(ua.customer, customer)


class EventsTests(TestCase):
    @classmethod
    def setUpClass(cls):
        super(EventsTests, cls).setUpClass()
        cls.account = Account.objects.create(stripe_id="acc_XXX")

    def test_dupe_event_exists(self):
        Event.objects.create(stripe_id="evt_003", kind="foo", livemode=True, webhook_message="{}", api_version="", request="", pending_webhooks=0)
        self.assertTrue(events.dupe_event_exists("evt_003"))

    @patch("pinax.stripe.webhooks.AccountUpdatedWebhook.process")
    def test_add_event(self, ProcessMock):
        events.add_event(stripe_id="evt_001", kind="account.updated", livemode=True, message={})
        event = Event.objects.get(stripe_id="evt_001")
        self.assertEquals(event.kind, "account.updated")
        self.assertTrue(ProcessMock.called)

    @patch("pinax.stripe.webhooks.AccountUpdatedWebhook.process")
    def test_add_event_connect(self, ProcessMock):
        events.add_event(stripe_id="evt_001", kind="account.updated", livemode=True, message={"account": self.account.stripe_id})
        event = Event.objects.get(stripe_id="evt_001", stripe_account=self.account)
        self.assertEquals(event.kind, "account.updated")
        self.assertTrue(ProcessMock.called)

    @patch("pinax.stripe.webhooks.AccountUpdatedWebhook.process")
    def test_add_event_missing_account_connect(self, ProcessMock):
        events.add_event(stripe_id="evt_001", kind="account.updated", livemode=True, message={"account": "acc_NEW"})
        event = Event.objects.get(stripe_id="evt_001", stripe_account=Account.objects.get(stripe_id="acc_NEW"))
        self.assertEquals(event.kind, "account.updated")
        self.assertTrue(ProcessMock.called)

    def test_add_event_new_webhook_kind(self):
        events.add_event(stripe_id="evt_002", kind="patrick.got.coffee", livemode=True, message={})
        event = Event.objects.get(stripe_id="evt_002")
        self.assertEquals(event.processed, False)
        self.assertIsNone(event.validated_message)


class InvoicesTests(TestCase):

    @patch("stripe.Invoice.create")
    def test_create(self, CreateMock):
        invoices.create(Mock())
        self.assertTrue(CreateMock.called)

    @patch("pinax.stripe.actions.invoices.sync_invoice_from_stripe_data")
    def test_pay(self, SyncMock):
        invoice = Mock()
        invoice.paid = False
        invoice.closed = False
        self.assertTrue(invoices.pay(invoice))
        self.assertTrue(invoice.stripe_invoice.pay.called)
        self.assertTrue(SyncMock.called)

    def test_pay_invoice_paid(self):
        invoice = Mock()
        invoice.paid = True
        invoice.closed = False
        self.assertFalse(invoices.pay(invoice))
        self.assertFalse(invoice.stripe_invoice.pay.called)

    def test_pay_invoice_closed(self):
        invoice = Mock()
        invoice.paid = False
        invoice.closed = True
        self.assertFalse(invoices.pay(invoice))
        self.assertFalse(invoice.stripe_invoice.pay.called)

    @patch("stripe.Invoice.create")
    def test_create_and_pay(self, CreateMock):
        invoice = CreateMock()
        invoice.amount_due = 100
        self.assertTrue(invoices.create_and_pay(Mock()))
        self.assertTrue(invoice.pay.called)

    @patch("stripe.Invoice.create")
    def test_create_and_pay_amount_due_0(self, CreateMock):
        invoice = CreateMock()
        invoice.amount_due = 0
        self.assertTrue(invoices.create_and_pay(Mock()))
        self.assertFalse(invoice.pay.called)

    @patch("stripe.Invoice.create")
    def test_create_and_pay_invalid_request_error(self, CreateMock):
        invoice = CreateMock()
        invoice.amount_due = 100
        invoice.pay.side_effect = stripe.InvalidRequestError("Bad", "error")
        self.assertFalse(invoices.create_and_pay(Mock()))
        self.assertTrue(invoice.pay.called)

    @patch("stripe.Invoice.create")
    def test_create_and_pay_invalid_request_error_on_create(self, CreateMock):
        CreateMock.side_effect = stripe.InvalidRequestError("Bad", "error")
        self.assertFalse(invoices.create_and_pay(Mock()))


class RefundsTests(TestCase):

    @patch("pinax.stripe.actions.charges.sync_charge_from_stripe_data")
    @patch("stripe.Refund.create")
    def test_create_amount_none(self, RefundMock, SyncMock):
        refunds.create(Mock())
        self.assertTrue(RefundMock.called)
        _, kwargs = RefundMock.call_args
        self.assertFalse("amount" in kwargs)
        self.assertTrue(SyncMock.called)

    @patch("pinax.stripe.actions.charges.calculate_refund_amount")
    @patch("pinax.stripe.actions.charges.sync_charge_from_stripe_data")
    @patch("stripe.Refund.create")
    def test_create_with_amount(self, RefundMock, SyncMock, CalcMock):
        ChargeMock = Mock()
        CalcMock.return_value = decimal.Decimal("10")
        refunds.create(ChargeMock, amount=decimal.Decimal("10"))
        self.assertTrue(RefundMock.called)
        _, kwargs = RefundMock.call_args
        self.assertTrue("amount" in kwargs)
        self.assertEquals(kwargs["amount"], 1000)
        self.assertTrue(SyncMock.called)


class SourcesTests(TestCase):

    @patch("pinax.stripe.actions.sources.sync_payment_source_from_stripe_data")
    def test_create_card(self, SyncMock):
        CustomerMock = Mock()
        result = sources.create_card(CustomerMock, token="token")
        self.assertTrue(result is not None)
        self.assertTrue(CustomerMock.stripe_customer.sources.create.called)
        _, kwargs = CustomerMock.stripe_customer.sources.create.call_args
        self.assertEquals(kwargs["source"], "token")
        self.assertTrue(SyncMock.called)

    @patch("pinax.stripe.actions.sources.sync_payment_source_from_stripe_data")
    def test_update_card(self, SyncMock):
        CustomerMock = Mock()
        SourceMock = CustomerMock.stripe_customer.sources.retrieve()
        result = sources.update_card(CustomerMock, "")
        self.assertTrue(result is not None)
        self.assertTrue(CustomerMock.stripe_customer.sources.retrieve.called)
        self.assertTrue(SourceMock.save.called)
        self.assertTrue(SyncMock.called)

    @patch("pinax.stripe.actions.sources.sync_payment_source_from_stripe_data")
    def test_update_card_name_not_none(self, SyncMock):
        CustomerMock = Mock()
        SourceMock = CustomerMock.stripe_customer.sources.retrieve()
        sources.update_card(CustomerMock, "", name="My Visa")
        self.assertTrue(CustomerMock.stripe_customer.sources.retrieve.called)
        self.assertTrue(SourceMock.save.called)
        self.assertEquals(SourceMock.name, "My Visa")
        self.assertTrue(SyncMock.called)

    @patch("pinax.stripe.actions.sources.sync_payment_source_from_stripe_data")
    def test_update_card_exp_month_not_none(self, SyncMock):
        CustomerMock = Mock()
        SourceMock = CustomerMock.stripe_customer.sources.retrieve()
        sources.update_card(CustomerMock, "", exp_month="My Visa")
        self.assertTrue(CustomerMock.stripe_customer.sources.retrieve.called)
        self.assertTrue(SourceMock.save.called)
        self.assertEquals(SourceMock.exp_month, "My Visa")
        self.assertTrue(SyncMock.called)

    @patch("pinax.stripe.actions.sources.sync_payment_source_from_stripe_data")
    def test_update_card_exp_year_not_none(self, SyncMock):
        CustomerMock = Mock()
        SourceMock = CustomerMock.stripe_customer.sources.retrieve()
        sources.update_card(CustomerMock, "", exp_year="My Visa")
        self.assertTrue(CustomerMock.stripe_customer.sources.retrieve.called)
        self.assertTrue(SourceMock.save.called)
        self.assertEquals(SourceMock.exp_year, "My Visa")
        self.assertTrue(SyncMock.called)

    @skipIf(django.VERSION < (1, 9), "Only for django 1.9+")
    def test_delete_card_dj19(self):
        CustomerMock = Mock()
        result = sources.delete_card(CustomerMock, source="card_token")
        self.assertEqual(result, (0, {"pinax_stripe.Card": 0}))
        self.assertTrue(CustomerMock.stripe_customer.sources.retrieve().delete.called)

    @skipIf(django.VERSION >= (1, 9), "Only for django before 1.9")
    def test_delete_card(self):
        CustomerMock = Mock()
        result = sources.delete_card(CustomerMock, source="card_token")
        self.assertTrue(result is None)
        self.assertTrue(CustomerMock.stripe_customer.sources.retrieve().delete.called)

    def test_delete_card_object(self):
        User = get_user_model()
        user = User.objects.create_user(
            username="patrick",
            email="paltman@example.com"
        )
        customer = Customer.objects.create(
            user=user,
            stripe_id="cus_xxxxxxxxxxxxxxx"
        )
        card = Card.objects.create(
            customer=customer,
            stripe_id="card_stripe",
            address_line_1_check="check",
            address_zip_check="check",
            country="us",
            cvc_check="check",
            exp_month=1,
            exp_year=2000,
            funding="funding",
            fingerprint="fingerprint"
        )
        pk = card.pk
        sources.delete_card_object("card_stripe")
        self.assertFalse(Card.objects.filter(pk=pk).exists())

    def test_delete_card_object_not_card(self):
        User = get_user_model()
        user = User.objects.create_user(
            username="patrick",
            email="paltman@example.com"
        )
        customer = Customer.objects.create(
            user=user,
            stripe_id="cus_xxxxxxxxxxxxxxx"
        )
        card = Card.objects.create(
            customer=customer,
            stripe_id="bitcoin_stripe",
            address_line_1_check="check",
            address_zip_check="check",
            country="us",
            cvc_check="check",
            exp_month=1,
            exp_year=2000,
            funding="funding",
            fingerprint="fingerprint"
        )
        pk = card.pk
        sources.delete_card_object("bitcoin_stripe")
        self.assertTrue(Card.objects.filter(pk=pk).exists())


class SubscriptionsTests(TestCase):

    @classmethod
    def setUpClass(cls):
        super(SubscriptionsTests, cls).setUpClass()
        cls.User = get_user_model()
        cls.user = cls.User.objects.create_user(
            username="patrick",
            email="paltman@example.com"
        )
        cls.customer = Customer.objects.create(
            user=cls.user,
            stripe_id="cus_xxxxxxxxxxxxxxx"
        )
        cls.plan = Plan.objects.create(
            stripe_id="the-plan",
            amount=2,
            interval_count=1,
        )
        cls.account = Account.objects.create(stripe_id="acct_xx")
        cls.connected_customer = Customer.objects.create(
            stripe_id="cus_yyyyyyyyyyyyyyy",
            stripe_account=cls.account,
        )
        UserAccount.objects.create(user=cls.user,
                                   customer=cls.connected_customer,
                                   account=cls.account)

    def test_has_active_subscription(self):
        plan = Plan.objects.create(
            amount=10,
            currency="usd",
            interval="monthly",
            interval_count=1,
            name="Pro"
        )
        Subscription.objects.create(
            customer=self.customer,
            plan=plan,
            quantity=1,
            start=timezone.now(),
            status="active",
            cancel_at_period_end=False
        )
        self.assertTrue(subscriptions.has_active_subscription(self.customer))

    def test_has_active_subscription_False_no_subscription(self):
        self.assertFalse(subscriptions.has_active_subscription(self.customer))

    def test_has_active_subscription_False_expired(self):
        plan = Plan.objects.create(
            amount=10,
            currency="usd",
            interval="monthly",
            interval_count=1,
            name="Pro"
        )
        Subscription.objects.create(
            customer=self.customer,
            plan=plan,
            quantity=1,
            start=timezone.now(),
            status="active",
            cancel_at_period_end=False,
            ended_at=timezone.now() - datetime.timedelta(days=3)
        )
        self.assertFalse(subscriptions.has_active_subscription(self.customer))

    def test_has_active_subscription_ended_but_not_expired(self):
        plan = Plan.objects.create(
            amount=10,
            currency="usd",
            interval="monthly",
            interval_count=1,
            name="Pro"
        )
        Subscription.objects.create(
            customer=self.customer,
            plan=plan,
            quantity=1,
            start=timezone.now(),
            status="active",
            cancel_at_period_end=False,
            ended_at=timezone.now() + datetime.timedelta(days=3)
        )
        self.assertTrue(subscriptions.has_active_subscription(self.customer))

    @patch("pinax.stripe.actions.subscriptions.sync_subscription_from_stripe_data")
    def test_cancel_subscription(self, SyncMock):
        SubMock = Mock()
        obj = object()
        SyncMock.return_value = obj
        sub = subscriptions.cancel(SubMock)
        self.assertIs(sub, obj)
        self.assertTrue(SyncMock.called)

    @patch("pinax.stripe.actions.subscriptions.sync_subscription_from_stripe_data")
    def test_update(self, SyncMock):
        SubMock = Mock()
        SubMock.customer = self.customer
        obj = object()
        SyncMock.return_value = obj
        sub = subscriptions.update(SubMock)
        self.assertIs(sub, obj)
        self.assertTrue(SubMock.stripe_subscription.save.called)
        self.assertTrue(SyncMock.called)

    @patch("pinax.stripe.actions.subscriptions.sync_subscription_from_stripe_data")
    def test_update_plan(self, SyncMock):
        SubMock = Mock()
        SubMock.customer = self.customer
        subscriptions.update(SubMock, plan="test_value")
        self.assertEquals(SubMock.stripe_subscription.plan, "test_value")
        self.assertTrue(SubMock.stripe_subscription.save.called)
        self.assertTrue(SyncMock.called)

    @patch("pinax.stripe.actions.subscriptions.sync_subscription_from_stripe_data")
    def test_update_plan_quantity(self, SyncMock):
        SubMock = Mock()
        SubMock.customer = self.customer
        subscriptions.update(SubMock, quantity="test_value")
        self.assertEquals(SubMock.stripe_subscription.quantity, "test_value")
        self.assertTrue(SubMock.stripe_subscription.save.called)
        self.assertTrue(SyncMock.called)

    @patch("pinax.stripe.actions.subscriptions.sync_subscription_from_stripe_data")
    def test_update_plan_prorate(self, SyncMock):
        SubMock = Mock()
        SubMock.customer = self.customer
        subscriptions.update(SubMock, prorate=False)
        self.assertEquals(SubMock.stripe_subscription.prorate, False)
        self.assertTrue(SubMock.stripe_subscription.save.called)
        self.assertTrue(SyncMock.called)

    @patch("pinax.stripe.actions.subscriptions.sync_subscription_from_stripe_data")
    def test_update_plan_coupon(self, SyncMock):
        SubMock = Mock()
        SubMock.customer = self.customer
        subscriptions.update(SubMock, coupon="test_value")
        self.assertEquals(SubMock.stripe_subscription.coupon, "test_value")
        self.assertTrue(SubMock.stripe_subscription.save.called)
        self.assertTrue(SyncMock.called)

    @patch("pinax.stripe.actions.subscriptions.sync_subscription_from_stripe_data")
    def test_update_plan_charge_now(self, SyncMock):
        SubMock = Mock()
        SubMock.customer = self.customer
        SubMock.stripe_subscription.trial_end = time.time() + 1000000.0

        subscriptions.update(SubMock, charge_immediately=True)
        self.assertEquals(SubMock.stripe_subscription.trial_end, "now")
        self.assertTrue(SubMock.stripe_subscription.save.called)
        self.assertTrue(SyncMock.called)

    @patch("pinax.stripe.actions.subscriptions.sync_subscription_from_stripe_data")
    def test_update_plan_charge_now_old_trial(self, SyncMock):
        trial_end = time.time() - 1000000.0
        SubMock = Mock()
        SubMock.customer = self.customer
        SubMock.stripe_subscription.trial_end = trial_end

        subscriptions.update(SubMock, charge_immediately=True)
        # Trial end date hasn't changed
        self.assertEquals(SubMock.stripe_subscription.trial_end, trial_end)
        self.assertTrue(SubMock.stripe_subscription.save.called)
        self.assertTrue(SyncMock.called)

    @patch("pinax.stripe.actions.subscriptions.sync_subscription_from_stripe_data")
    @patch("stripe.Subscription.create")
    def test_subscription_create(self, SubscriptionCreateMock, SyncMock):
        subscriptions.create(self.customer, "the-plan")
        self.assertTrue(SyncMock.called)
        self.assertTrue(SubscriptionCreateMock.called)

    @patch("pinax.stripe.actions.subscriptions.sync_subscription_from_stripe_data")
    @patch("stripe.Subscription.create")
    def test_subscription_create_with_trial(self, SubscriptionCreateMock, SyncMock):
        subscriptions.create(self.customer, "the-plan", trial_days=3)
        self.assertTrue(SubscriptionCreateMock.called)
        _, kwargs = SubscriptionCreateMock.call_args
        self.assertEquals(kwargs["trial_end"].date(), (datetime.datetime.utcnow() + datetime.timedelta(days=3)).date())

    @patch("pinax.stripe.actions.subscriptions.sync_subscription_from_stripe_data")
    @patch("stripe.Subscription.create")
    def test_subscription_create_token(self, SubscriptionCreateMock, CustomerMock):
        subscriptions.create(self.customer, "the-plan", token="token")
        self.assertTrue(SubscriptionCreateMock.called)
        _, kwargs = SubscriptionCreateMock.call_args
        self.assertEquals(kwargs["source"], "token")

    @patch("stripe.Subscription.create")
    def test_subscription_create_with_connect(self, SubscriptionCreateMock):
        SubscriptionCreateMock.return_value = {
            "object": "subscription",
            "id": "sub_XX",
            "application_fee_percent": None,
            "cancel_at_period_end": False,
            "canceled_at": None,
            "current_period_start": datetime.datetime.now().timestamp(),
            "current_period_end": (datetime.datetime.now() + datetime.timedelta(days=30)).timestamp(),
            "ended_at": None,
            "quantity": 1,
            "start": datetime.datetime.now().timestamp(),
            "status": "active",
            "trial_start": None,
            "trial_end": None,
            "plan": {
                "id": self.plan.stripe_id,
            }}
        subscriptions.create(self.connected_customer, self.plan.stripe_id)
        SubscriptionCreateMock.assert_called_once_with(
            coupon=None,
            customer=self.connected_customer.stripe_id,
            plan="the-plan",
            quantity=4,
            tax_percent=None,
            stripe_account=self.account.stripe_id)
        subscription = Subscription.objects.get(stripe_account=self.account)
        self.assertEqual(subscription.customer, self.connected_customer)

    @patch("stripe.Subscription.retrieve")
    @patch("stripe.Subscription.create")
    def test_retrieve_subscription_with_connect(self, CreateMock, RetrieveMock):
        CreateMock.return_value = {
            "object": "subscription",
            "id": "sub_XX",
            "application_fee_percent": None,
            "cancel_at_period_end": False,
            "canceled_at": None,
            "current_period_start": datetime.datetime.now().timestamp(),
            "current_period_end": (datetime.datetime.now() + datetime.timedelta(days=30)).timestamp(),
            "ended_at": None,
            "quantity": 1,
            "start": datetime.datetime.now().timestamp(),
            "status": "active",
            "trial_start": None,
            "trial_end": None,
            "plan": {
                "id": self.plan.stripe_id,
            }}
        subscriptions.create(self.connected_customer, self.plan.stripe_id)
        subscriptions.retrieve(self.connected_customer, "sub_XX")
        RetrieveMock.assert_called_once_with("sub_XX", stripe_account=self.account.stripe_id)

    def test_is_period_current(self):
        sub = Subscription(current_period_end=(timezone.now() + datetime.timedelta(days=2)))
        self.assertTrue(subscriptions.is_period_current(sub))

    def test_is_period_current_false(self):
        sub = Subscription(current_period_end=(timezone.now() - datetime.timedelta(days=2)))
        self.assertFalse(subscriptions.is_period_current(sub))

    def test_is_status_current(self):
        sub = Subscription(status="trialing")
        self.assertTrue(subscriptions.is_status_current(sub))

    def test_is_status_current_false(self):
        sub = Subscription(status="canceled")
        self.assertFalse(subscriptions.is_status_current(sub))

    def test_is_valid(self):
        sub = Subscription(status="trialing")
        self.assertTrue(subscriptions.is_valid(sub))

    def test_is_valid_false(self):
        sub = Subscription(status="canceled")
        self.assertFalse(subscriptions.is_valid(sub))

    def test_is_valid_false_canceled(self):
        sub = Subscription(status="trialing", cancel_at_period_end=True, current_period_end=(timezone.now() - datetime.timedelta(days=2)))
        self.assertFalse(subscriptions.is_valid(sub))


class SyncsTests(TestCase):

    def setUp(self):
        self.User = get_user_model()
        self.user = self.User.objects.create_user(
            username="patrick",
            email="paltman@example.com"
        )
        self.customer = Customer.objects.create(
            user=self.user,
            stripe_id="cus_xxxxxxxxxxxxxxx"
        )

    def test_sync_coupon_from_stripe_data(self):
        account = Account.objects.create(
            stripe_id="acct_X",
            type="standard",
        )
        coupon = {
            "id": "35OFF",
            "object": "coupon",
            "amount_off": None,
            "created": 1391694467,
            "currency": None,
            "duration": "repeating",
            "duration_in_months": 3,
            "livemode": False,
            "max_redemptions": None,
            "metadata": {
            },
            "percent_off": 35,
            "redeem_by": None,
            "times_redeemed": 1,
            "valid": True
        }
        cs1 = coupons.sync_coupon_from_stripe_data(coupon)
        c1 = Coupon.objects.get(stripe_id=coupon["id"], stripe_account=None)
        self.assertEquals(c1, cs1)
        self.assertEquals(c1.percent_off, decimal.Decimal(35.00))
        cs2 = coupons.sync_coupon_from_stripe_data(coupon, stripe_account=account)
        c2 = Coupon.objects.get(stripe_id=coupon["id"], stripe_account=account)
        self.assertEquals(c2, cs2)
        self.assertEquals(c2.percent_off, decimal.Decimal(35.00))
        self.assertFalse(c1 == c2)

    @patch("stripe.Plan.all")
    @patch("stripe.Plan.auto_paging_iter", create=True, side_effect=AttributeError)
    def test_sync_plans_deprecated(self, PlanAutoPagerMock, PlanAllMock):
        PlanAllMock().data = [
            {
                "id": "pro2",
                "object": "plan",
                "amount": 1999,
                "created": 1448121054,
                "currency": "usd",
                "interval": "month",
                "interval_count": 1,
                "livemode": False,
                "metadata": {},
                "name": "The Pro Plan",
                "statement_descriptor": "ALTMAN",
                "trial_period_days": 3
            },
            {
                "id": "simple1",
                "object": "plan",
                "amount": 999,
                "created": 1448121054,
                "currency": "usd",
                "interval": "month",
                "interval_count": 1,
                "livemode": False,
                "metadata": {},
                "name": "The Simple Plan",
                "statement_descriptor": "ALTMAN",
                "trial_period_days": 3
            },
        ]
        plans.sync_plans()
        self.assertTrue(Plan.objects.all().count(), 2)
        self.assertEquals(Plan.objects.get(stripe_id="simple1").amount, decimal.Decimal("9.99"))

    @patch("stripe.Plan.auto_paging_iter", create=True)
    def test_sync_plans(self, PlanAutoPagerMock):
        PlanAutoPagerMock.return_value = [
            {
                "id": "pro2",
                "object": "plan",
                "amount": 1999,
                "created": 1448121054,
                "currency": "usd",
                "interval": "month",
                "interval_count": 1,
                "livemode": False,
                "metadata": {},
                "name": "The Pro Plan",
                "statement_descriptor": "ALTMAN",
                "trial_period_days": 3
            },
            {
                "id": "simple1",
                "object": "plan",
                "amount": 999,
                "created": 1448121054,
                "currency": "usd",
                "interval": "month",
                "interval_count": 1,
                "livemode": False,
                "metadata": {},
                "name": "The Simple Plan",
                "statement_descriptor": "ALTMAN",
                "trial_period_days": 3
            },
        ]
        plans.sync_plans()
        self.assertTrue(Plan.objects.all().count(), 2)
        self.assertEquals(Plan.objects.get(stripe_id="simple1").amount, decimal.Decimal("9.99"))

    @patch("stripe.Plan.auto_paging_iter", create=True)
    def test_sync_plans_update(self, PlanAutoPagerMock):
        PlanAutoPagerMock.return_value = [
            {
                "id": "pro2",
                "object": "plan",
                "amount": 1999,
                "created": 1448121054,
                "currency": "usd",
                "interval": "month",
                "interval_count": 1,
                "livemode": False,
                "metadata": {},
                "name": "The Pro Plan",
                "statement_descriptor": "ALTMAN",
                "trial_period_days": 3
            },
            {
                "id": "simple1",
                "object": "plan",
                "amount": 999,
                "created": 1448121054,
                "currency": "usd",
                "interval": "month",
                "interval_count": 1,
                "livemode": False,
                "metadata": {},
                "name": "The Simple Plan",
                "statement_descriptor": "ALTMAN",
                "trial_period_days": 3
            },
        ]
        plans.sync_plans()
        self.assertTrue(Plan.objects.all().count(), 2)
        self.assertEquals(Plan.objects.get(stripe_id="simple1").amount, decimal.Decimal("9.99"))
        PlanAutoPagerMock.return_value[1].update({"amount": 499})
        plans.sync_plans()
        self.assertEquals(Plan.objects.get(stripe_id="simple1").amount, decimal.Decimal("4.99"))

    def test_sync_plan(self):
        """
        Test that a single Plan is updated
        """
        Plan.objects.create(
            stripe_id="pro2",
            name="Plan Plan",
            interval="month",
            interval_count=1,
            amount=decimal.Decimal("19.99")
        )
        plan = {
            "id": "pro2",
            "object": "plan",
            "amount": 1999,
            "created": 1448121054,
            "currency": "usd",
            "interval": "month",
            "interval_count": 1,
            "livemode": False,
            "metadata": {},
            "name": "Gold Plan",
            "statement_descriptor": "ALTMAN",
            "trial_period_days": 3
        }
        plans.sync_plan(plan)
        self.assertTrue(Plan.objects.all().count(), 1)
        self.assertEquals(Plan.objects.get(stripe_id="pro2").name, plan["name"])

    def test_sync_payment_source_from_stripe_data_card(self):
        source = {
            "id": "card_17AMEBI10iPhvocM1LnJ0dBc",
            "object": "card",
            "address_city": None,
            "address_country": None,
            "address_line1": None,
            "address_line1_check": None,
            "address_line2": None,
            "address_state": None,
            "address_zip": None,
            "address_zip_check": None,
            "brand": "MasterCard",
            "country": "US",
            "customer": "cus_7PAYYALEwPuDJE",
            "cvc_check": "pass",
            "dynamic_last4": None,
            "exp_month": 10,
            "exp_year": 2018,
            "funding": "credit",
            "last4": "4444",
            "metadata": {
            },
            "name": None,
            "tokenization_method": None,
            "fingerprint": "xyz"
        }
        sources.sync_payment_source_from_stripe_data(self.customer, source)
        self.assertEquals(Card.objects.get(stripe_id=source["id"]).exp_year, 2018)

    def test_sync_payment_source_from_stripe_data_card_blank_cvc_check(self):
        source = {
            "id": "card_17AMEBI10iPhvocM1LnJ0dBc",
            "object": "card",
            "address_city": None,
            "address_country": None,
            "address_line1": None,
            "address_line1_check": None,
            "address_line2": None,
            "address_state": None,
            "address_zip": None,
            "address_zip_check": None,
            "brand": "MasterCard",
            "country": "US",
            "customer": "cus_7PAYYALEwPuDJE",
            "cvc_check": None,
            "dynamic_last4": None,
            "exp_month": 10,
            "exp_year": 2018,
            "funding": "credit",
            "last4": "4444",
            "metadata": {
            },
            "name": None,
            "tokenization_method": None,
            "fingerprint": "xyz"
        }
        sources.sync_payment_source_from_stripe_data(self.customer, source)
        self.assertEquals(Card.objects.get(stripe_id=source["id"]).cvc_check, "")

    def test_sync_payment_source_from_stripe_data_card_blank_country(self):
        source = {
            "id": "card_17AMEBI10iPhvocM1LnJ0dBc",
            "object": "card",
            "address_city": None,
            "address_country": None,
            "address_line1": None,
            "address_line1_check": None,
            "address_line2": None,
            "address_state": None,
            "address_zip": None,
            "address_zip_check": None,
            "brand": "MasterCard",
            "country": None,
            "customer": "cus_7PAYYALEwPuDJE",
            "cvc_check": "pass",
            "dynamic_last4": None,
            "exp_month": 10,
            "exp_year": 2018,
            "funding": "credit",
            "last4": "4444",
            "metadata": {
            },
            "name": None,
            "tokenization_method": None,
            "fingerprint": "xyz"
        }
        sources.sync_payment_source_from_stripe_data(self.customer, source)
        self.assertEquals(Card.objects.get(stripe_id=source["id"]).country, "")

    def test_sync_payment_source_from_stripe_data_card_updated(self):
        source = {
            "id": "card_17AMEBI10iPhvocM1LnJ0dBc",
            "object": "card",
            "address_city": None,
            "address_country": None,
            "address_line1": None,
            "address_line1_check": None,
            "address_line2": None,
            "address_state": None,
            "address_zip": None,
            "address_zip_check": None,
            "brand": "MasterCard",
            "country": "US",
            "customer": "cus_7PAYYALEwPuDJE",
            "cvc_check": "pass",
            "dynamic_last4": None,
            "exp_month": 10,
            "exp_year": 2018,
            "funding": "credit",
            "last4": "4444",
            "metadata": {
            },
            "name": None,
            "tokenization_method": None,
            "fingerprint": "xyz"
        }
        sources.sync_payment_source_from_stripe_data(self.customer, source)
        self.assertEquals(Card.objects.get(stripe_id=source["id"]).exp_year, 2018)
        source.update({"exp_year": 2022})
        sources.sync_payment_source_from_stripe_data(self.customer, source)
        self.assertEquals(Card.objects.get(stripe_id=source["id"]).exp_year, 2022)

    def test_sync_payment_source_from_stripe_data_source_card(self):
        source = {
            "id": "src_123",
            "object": "source",
            "amount": None,
            "client_secret": "src_client_secret_123",
            "created": 1483575790,
            "currency": None,
            "flow": "none",
            "livemode": False,
            "metadata": {},
            "owner": {
                "address": None,
                "email": None,
                "name": None,
                "phone": None,
                "verified_address": None,
                "verified_email": None,
                "verified_name": None,
                "verified_phone": None,
            },
            "status": "chargeable",
            "type": "card",
            "usage": "reusable",
            "card": {
                "brand": "Visa",
                "country": "US",
                "exp_month": 12,
                "exp_year": 2034,
                "funding": "debit",
                "last4": "5556",
                "three_d_secure": "not_supported"
            }
        }
        sources.sync_payment_source_from_stripe_data(self.customer, source)
        self.assertFalse(Card.objects.exists())

    def test_sync_payment_source_from_stripe_data_bitcoin(self):
        source = {
            "id": "btcrcv_17BE32I10iPhvocMqViUU1w4",
            "object": "bitcoin_receiver",
            "active": False,
            "amount": 100,
            "amount_received": 0,
            "bitcoin_amount": 1757908,
            "bitcoin_amount_received": 0,
            "bitcoin_uri": "bitcoin:test_7i9Fo4b5wXcUAuoVBFrc7nc9HDxD1?amount=0.01757908",
            "created": 1448499344,
            "currency": "usd",
            "description": "Receiver for John Doe",
            "email": "test@example.com",
            "filled": False,
            "inbound_address": "test_7i9Fo4b5wXcUAuoVBFrc7nc9HDxD1",
            "livemode": False,
            "metadata": {
            },
            "refund_address": None,
            "uncaptured_funds": False,
            "used_for_payment": False
        }
        sources.sync_payment_source_from_stripe_data(self.customer, source)
        self.assertEquals(BitcoinReceiver.objects.get(stripe_id=source["id"]).bitcoin_amount, 1757908)

    def test_sync_payment_source_from_stripe_data_bitcoin_updated(self):
        source = {
            "id": "btcrcv_17BE32I10iPhvocMqViUU1w4",
            "object": "bitcoin_receiver",
            "active": False,
            "amount": 100,
            "amount_received": 0,
            "bitcoin_amount": 1757908,
            "bitcoin_amount_received": 0,
            "bitcoin_uri": "bitcoin:test_7i9Fo4b5wXcUAuoVBFrc7nc9HDxD1?amount=0.01757908",
            "created": 1448499344,
            "currency": "usd",
            "description": "Receiver for John Doe",
            "email": "test@example.com",
            "filled": False,
            "inbound_address": "test_7i9Fo4b5wXcUAuoVBFrc7nc9HDxD1",
            "livemode": False,
            "metadata": {
            },
            "refund_address": None,
            "uncaptured_funds": False,
            "used_for_payment": False
        }
        sources.sync_payment_source_from_stripe_data(self.customer, source)
        self.assertEquals(BitcoinReceiver.objects.get(stripe_id=source["id"]).bitcoin_amount, 1757908)
        source.update({"bitcoin_amount": 1886800})
        sources.sync_payment_source_from_stripe_data(self.customer, source)
        self.assertEquals(BitcoinReceiver.objects.get(stripe_id=source["id"]).bitcoin_amount, 1886800)

    def test_sync_subscription_from_stripe_data(self):
        Plan.objects.create(stripe_id="pro2", interval="month", interval_count=1, amount=decimal.Decimal("19.99"))
        subscription = {
            "id": "sub_7Q4BX0HMfqTpN8",
            "object": "subscription",
            "application_fee_percent": None,
            "cancel_at_period_end": False,
            "canceled_at": None,
            "current_period_end": 1448758544,
            "current_period_start": 1448499344,
            "customer": self.customer.stripe_id,
            "discount": None,
            "ended_at": None,
            "metadata": {
            },
            "plan": {
                "id": "pro2",
                "object": "plan",
                "amount": 1999,
                "created": 1448121054,
                "currency": "usd",
                "interval": "month",
                "interval_count": 1,
                "livemode": False,
                "metadata": {
                },
                "name": "The Pro Plan",
                "statement_descriptor": "ALTMAN",
                "trial_period_days": 3
            },
            "quantity": 1,
            "start": 1448499344,
            "status": "trialing",
            "tax_percent": None,
            "trial_end": 1448758544,
            "trial_start": 1448499344
        }
<<<<<<< HEAD
        subscriptions.sync_subscription_from_stripe_data(self.customer, subscription)
        self.assertEquals(Subscription.objects.get(stripe_id=subscription["id"]).status, "trialing")
        subscription["discount"] = {
            "object": "discount",
            "coupon": {
                "id": "35OFF",
                "object": "coupon",
                "amount_off": None,
                "created": 1391694467,
                "currency": None,
                "duration": "repeating",
                "duration_in_months": 3,
                "livemode": False,
                "max_redemptions": None,
                "metadata": {
                },
                "percent_off": 35,
                "redeem_by": None,
                "times_redeemed": 1,
                "valid": True
            },
            "customer": self.customer.stripe_id,
            "end": 1399384361,
            "start": 1391694761,
            "subscription": subscription["id"]
        }
        subscriptions.sync_subscription_from_stripe_data(self.customer, subscription)
        d = Subscription.objects.get(stripe_id=subscription["id"]).discount
        self.assertEquals(d.coupon.percent_off, decimal.Decimal(35.00))
=======
        sub = subscriptions.sync_subscription_from_stripe_data(self.customer, subscription)
        self.assertEquals(Subscription.objects.get(stripe_id=subscription["id"]), sub)
        self.assertEquals(sub.status, "trialing")
>>>>>>> 7e3bb459

    def test_sync_subscription_from_stripe_data_updated(self):
        Plan.objects.create(stripe_id="pro2", interval="month", interval_count=1, amount=decimal.Decimal("19.99"))
        subscription = {
            "id": "sub_7Q4BX0HMfqTpN8",
            "object": "subscription",
            "application_fee_percent": None,
            "cancel_at_period_end": False,
            "canceled_at": None,
            "current_period_end": 1448758544,
            "current_period_start": 1448499344,
            "customer": self.customer.stripe_id,
            "discount": {
                "object": "discount",
                "coupon": {
                    "id": "35OFF",
                    "object": "coupon",
                    "amount_off": None,
                    "created": 1391694467,
                    "currency": None,
                    "duration": "repeating",
                    "duration_in_months": 3,
                    "livemode": False,
                    "max_redemptions": None,
                    "metadata": {
                    },
                    "percent_off": 35,
                    "redeem_by": None,
                    "times_redeemed": 1,
                    "valid": True
                },
                "customer": self.customer.stripe_id,
                "end": 1399384361,
                "start": 1391694761,
                "subscription": "sub_7Q4BX0HMfqTpN8"
            },
            "ended_at": None,
            "metadata": {
            },
            "plan": {
                "id": "pro2",
                "object": "plan",
                "amount": 1999,
                "created": 1448121054,
                "currency": "usd",
                "interval": "month",
                "interval_count": 1,
                "livemode": False,
                "metadata": {
                },
                "name": "The Pro Plan",
                "statement_descriptor": "ALTMAN",
                "trial_period_days": 3
            },
            "quantity": 1,
            "start": 1448499344,
            "status": "trialing",
            "tax_percent": None,
            "trial_end": 1448758544,
            "trial_start": 1448499344
        }
        with self.assertRaises(Discount.DoesNotExist):
            Discount.objects.get(subscription__stripe_id="sub_7Q4BX0HMfqTpN8")
        subscriptions.sync_subscription_from_stripe_data(self.customer, subscription)
        self.assertEquals(Subscription.objects.get(stripe_id=subscription["id"]).status, "trialing")
        subscription.update({"status": "active"})
        subscriptions.sync_subscription_from_stripe_data(self.customer, subscription)
        s = Subscription.objects.get(stripe_id=subscription["id"])
        self.assertEquals(s.status, "active")
        self.assertTrue(Discount.objects.filter(subscription__stripe_id="sub_7Q4BX0HMfqTpN8").exists())
        self.assertEquals(s.discount.coupon.stripe_id, "35OFF")

    @patch("pinax.stripe.actions.subscriptions.sync_subscription_from_stripe_data")
    @patch("pinax.stripe.actions.sources.sync_payment_source_from_stripe_data")
    @patch("stripe.Customer.retrieve")
    def test_sync_customer(self, RetreiveMock, SyncPaymentSourceMock, SyncSubscriptionMock):
        RetreiveMock.return_value = dict(
            account_balance=1999,
            currency="usd",
            delinquent=False,
            default_source=None,
            sources=dict(data=[Mock()]),
            subscriptions=dict(data=[Mock()])
        )
        customers.sync_customer(self.customer)
        customer = Customer.objects.get(user=self.user)
        self.assertEquals(customer.account_balance, decimal.Decimal("19.99"))
        self.assertEquals(customer.currency, "usd")
        self.assertEquals(customer.delinquent, False)
        self.assertEquals(customer.default_source, "")
        self.assertTrue(SyncPaymentSourceMock.called)
        self.assertTrue(SyncSubscriptionMock.called)

    @patch("pinax.stripe.actions.subscriptions.sync_subscription_from_stripe_data")
    @patch("pinax.stripe.actions.sources.sync_payment_source_from_stripe_data")
    def test_sync_customer_no_cu_provided(self, SyncPaymentSourceMock, SyncSubscriptionMock):
        cu = dict(
            account_balance=1999,
            currency="usd",
            delinquent=False,
            default_source=None,
            sources=dict(data=[Mock()]),
            subscriptions=dict(data=[Mock()])
        )
        customers.sync_customer(self.customer, cu=cu)
        customer = Customer.objects.get(user=self.user)
        self.assertEquals(customer.account_balance, decimal.Decimal("19.99"))
        self.assertEquals(customer.currency, "usd")
        self.assertEquals(customer.delinquent, False)
        self.assertEquals(customer.default_source, "")
        self.assertTrue(SyncPaymentSourceMock.called)
        self.assertTrue(SyncSubscriptionMock.called)

    @patch("pinax.stripe.actions.customers.purge_local")
    @patch("pinax.stripe.actions.subscriptions.sync_subscription_from_stripe_data")
    @patch("pinax.stripe.actions.sources.sync_payment_source_from_stripe_data")
    @patch("stripe.Customer.retrieve")
    def test_sync_customer_purged_locally(self, RetrieveMock, SyncPaymentSourceMock, SyncSubscriptionMock, PurgeLocalMock):
        self.customer.date_purged = timezone.now()
        customers.sync_customer(self.customer)
        self.assertFalse(RetrieveMock.called)
        self.assertFalse(SyncPaymentSourceMock.called)
        self.assertFalse(SyncSubscriptionMock.called)
        self.assertFalse(PurgeLocalMock.called)

    @patch("pinax.stripe.actions.customers.purge_local")
    @patch("pinax.stripe.actions.subscriptions.sync_subscription_from_stripe_data")
    @patch("pinax.stripe.actions.sources.sync_payment_source_from_stripe_data")
    @patch("stripe.Customer.retrieve")
    def test_sync_customer_purged_remotely_not_locally(self, RetrieveMock, SyncPaymentSourceMock, SyncSubscriptionMock, PurgeLocalMock):
        RetrieveMock.return_value = dict(
            deleted=True
        )
        customers.sync_customer(self.customer)
        self.assertFalse(SyncPaymentSourceMock.called)
        self.assertFalse(SyncSubscriptionMock.called)
        self.assertTrue(PurgeLocalMock.called)

    @patch("pinax.stripe.actions.invoices.sync_invoice_from_stripe_data")
    @patch("stripe.Customer.retrieve")
    def test_sync_invoices_for_customer(self, RetreiveMock, SyncMock):
        RetreiveMock().invoices().data = [Mock()]
        invoices.sync_invoices_for_customer(self.customer)
        self.assertTrue(SyncMock.called)

    @patch("pinax.stripe.actions.charges.sync_charge_from_stripe_data")
    @patch("stripe.Customer.retrieve")
    def test_sync_charges_for_customer(self, RetreiveMock, SyncMock):
        RetreiveMock().charges().data = [Mock()]
        charges.sync_charges_for_customer(self.customer)
        self.assertTrue(SyncMock.called)

    def test_sync_charge_from_stripe_data(self):
        data = {
            "id": "ch_17A1dUI10iPhvocMOecpvQlI",
            "object": "charge",
            "amount": 200,
            "amount_refunded": 0,
            "application_fee": None,
            "balance_transaction": "txn_179l3zI10iPhvocMhvKxAer7",
            "captured": True,
            "created": 1448213304,
            "currency": "usd",
            "customer": self.customer.stripe_id,
            "description": None,
            "destination": None,
            "dispute": None,
            "failure_code": None,
            "failure_message": None,
            "fraud_details": {
            },
            "invoice": "in_17A1dUI10iPhvocMSGtIfUDF",
            "livemode": False,
            "metadata": {
            },
            "paid": True,
            "receipt_email": None,
            "receipt_number": None,
            "refunded": False,
            "refunds": {
                "object": "list",
                "data": [

                ],
                "has_more": False,
                "total_count": 0,
                "url": "/v1/charges/ch_17A1dUI10iPhvocMOecpvQlI/refunds"
            },
            "shipping": None,
            "source": {
                "id": "card_179o0lI10iPhvocMZgdPiR5M",
                "object": "card",
                "address_city": None,
                "address_country": None,
                "address_line1": None,
                "address_line1_check": None,
                "address_line2": None,
                "address_state": None,
                "address_zip": None,
                "address_zip_check": None,
                "brand": "Visa",
                "country": "US",
                "customer": "cus_7ObCqsp1NGVT6o",
                "cvc_check": None,
                "dynamic_last4": None,
                "exp_month": 10,
                "exp_year": 2019,
                "funding": "credit",
                "last4": "4242",
                "metadata": {
                },
                "name": None,
                "tokenization_method": None
            },
            "statement_descriptor": "A descriptor",
            "status": "succeeded"
        }
        charges.sync_charge_from_stripe_data(data)
        charge = Charge.objects.get(customer=self.customer, stripe_id=data["id"])
        self.assertEquals(charge.amount, decimal.Decimal("2"))

    def test_sync_charge_from_stripe_data_balance_transaction(self):
        data = {
            "id": "ch_17A1dUI10iPhvocMOecpvQlI",
            "object": "charge",
            "amount": 200,
            "amount_refunded": 0,
            "application_fee": None,
            "balance_transaction": {
                "id": "txn_19XJJ02eZvKYlo2ClwuJ1rbA",
                "object": "balance_transaction",
                "amount": 999,
                "available_on": 1483920000,
                "created": 1483315442,
                "currency": "usd",
                "description": None,
                "fee": 59,
                "fee_details": [
                    {
                        "amount": 59,
                        "application": None,
                        "currency": "usd",
                        "description": "Stripe processing fees",
                        "type": "stripe_fee"
                    }
                ],
                "net": 940,
                "source": "ch_19XJJ02eZvKYlo2CHfSUsSpl",
                "status": "pending",
                "type": "charge"
            },
            "captured": True,
            "created": 1448213304,
            "currency": "usd",
            "customer": self.customer.stripe_id,
            "description": None,
            "destination": None,
            "dispute": None,
            "failure_code": None,
            "failure_message": None,
            "fraud_details": {
            },
            "invoice": "in_17A1dUI10iPhvocMSGtIfUDF",
            "livemode": False,
            "metadata": {
            },
            "paid": True,
            "receipt_email": None,
            "receipt_number": None,
            "refunded": False,
            "refunds": {
                "object": "list",
                "data": [

                ],
                "has_more": False,
                "total_count": 0,
                "url": "/v1/charges/ch_17A1dUI10iPhvocMOecpvQlI/refunds"
            },
            "shipping": None,
            "source": {
                "id": "card_179o0lI10iPhvocMZgdPiR5M",
                "object": "card",
                "address_city": None,
                "address_country": None,
                "address_line1": None,
                "address_line1_check": None,
                "address_line2": None,
                "address_state": None,
                "address_zip": None,
                "address_zip_check": None,
                "brand": "Visa",
                "country": "US",
                "customer": "cus_7ObCqsp1NGVT6o",
                "cvc_check": None,
                "dynamic_last4": None,
                "exp_month": 10,
                "exp_year": 2019,
                "funding": "credit",
                "last4": "4242",
                "metadata": {
                },
                "name": None,
                "tokenization_method": None
            },
            "statement_descriptor": "A descriptor",
            "status": "succeeded"
        }
        charges.sync_charge_from_stripe_data(data)
        charge = Charge.objects.get(customer=self.customer, stripe_id=data["id"])
        self.assertEquals(charge.amount, decimal.Decimal("2"))
        self.assertEquals(charge.available, False)
        self.assertEquals(charge.fee, decimal.Decimal("0.59"))
        self.assertEquals(charge.currency, "usd")

    def test_sync_charge_from_stripe_data_description(self):
        data = {
            "id": "ch_17A1dUI10iPhvocMOecpvQlI",
            "object": "charge",
            "amount": 200,
            "amount_refunded": 0,
            "application_fee": None,
            "balance_transaction": "txn_179l3zI10iPhvocMhvKxAer7",
            "captured": True,
            "created": 1448213304,
            "currency": "usd",
            "customer": self.customer.stripe_id,
            "description": "This was a charge for awesome.",
            "destination": None,
            "dispute": None,
            "failure_code": None,
            "failure_message": None,
            "fraud_details": {
            },
            "invoice": "in_17A1dUI10iPhvocMSGtIfUDF",
            "livemode": False,
            "metadata": {
            },
            "paid": True,
            "receipt_email": None,
            "receipt_number": None,
            "refunded": False,
            "refunds": {
                "object": "list",
                "data": [

                ],
                "has_more": False,
                "total_count": 0,
                "url": "/v1/charges/ch_17A1dUI10iPhvocMOecpvQlI/refunds"
            },
            "shipping": None,
            "source": {
                "id": "card_179o0lI10iPhvocMZgdPiR5M",
                "object": "card",
                "address_city": None,
                "address_country": None,
                "address_line1": None,
                "address_line1_check": None,
                "address_line2": None,
                "address_state": None,
                "address_zip": None,
                "address_zip_check": None,
                "brand": "Visa",
                "country": "US",
                "customer": "cus_7ObCqsp1NGVT6o",
                "cvc_check": None,
                "dynamic_last4": None,
                "exp_month": 10,
                "exp_year": 2019,
                "funding": "credit",
                "last4": "4242",
                "metadata": {
                },
                "name": None,
                "tokenization_method": None
            },
            "statement_descriptor": "A descriptor",
            "status": "succeeded"
        }
        charges.sync_charge_from_stripe_data(data)
        charge = Charge.objects.get(customer=self.customer, stripe_id=data["id"])
        self.assertEquals(charge.amount, decimal.Decimal("2"))
        self.assertEquals(charge.description, "This was a charge for awesome.")

    def test_sync_charge_from_stripe_data_amount_refunded(self):
        data = {
            "id": "ch_17A1dUI10iPhvocMOecpvQlI",
            "object": "charge",
            "amount": 200,
            "amount_refunded": 10000,
            "application_fee": None,
            "balance_transaction": "txn_179l3zI10iPhvocMhvKxAer7",
            "captured": True,
            "created": 1448213304,
            "currency": "usd",
            "customer": self.customer.stripe_id,
            "description": None,
            "destination": None,
            "dispute": None,
            "failure_code": None,
            "failure_message": None,
            "fraud_details": {
            },
            "invoice": "in_17A1dUI10iPhvocMSGtIfUDF",
            "livemode": False,
            "metadata": {
            },
            "paid": True,
            "receipt_email": None,
            "receipt_number": None,
            "refunded": False,
            "refunds": {
                "object": "list",
                "data": [

                ],
                "has_more": False,
                "total_count": 0,
                "url": "/v1/charges/ch_17A1dUI10iPhvocMOecpvQlI/refunds"
            },
            "shipping": None,
            "source": {
                "id": "card_179o0lI10iPhvocMZgdPiR5M",
                "object": "card",
                "address_city": None,
                "address_country": None,
                "address_line1": None,
                "address_line1_check": None,
                "address_line2": None,
                "address_state": None,
                "address_zip": None,
                "address_zip_check": None,
                "brand": "Visa",
                "country": "US",
                "customer": "cus_7ObCqsp1NGVT6o",
                "cvc_check": None,
                "dynamic_last4": None,
                "exp_month": 10,
                "exp_year": 2019,
                "funding": "credit",
                "last4": "4242",
                "metadata": {
                },
                "name": None,
                "tokenization_method": None
            },
            "statement_descriptor": "A descriptor",
            "status": "succeeded"
        }
        charges.sync_charge_from_stripe_data(data)
        charge = Charge.objects.get(customer=self.customer, stripe_id=data["id"])
        self.assertEquals(charge.amount, decimal.Decimal("2"))
        self.assertEquals(charge.amount_refunded, decimal.Decimal("100"))

    def test_sync_charge_from_stripe_data_refunded(self):
        data = {
            "id": "ch_17A1dUI10iPhvocMOecpvQlI",
            "object": "charge",
            "amount": 200,
            "amount_refunded": 0,
            "application_fee": None,
            "balance_transaction": "txn_179l3zI10iPhvocMhvKxAer7",
            "captured": True,
            "created": 1448213304,
            "currency": "usd",
            "customer": self.customer.stripe_id,
            "description": None,
            "destination": None,
            "dispute": None,
            "failure_code": None,
            "failure_message": None,
            "fraud_details": {
            },
            "invoice": "in_17A1dUI10iPhvocMSGtIfUDF",
            "livemode": False,
            "metadata": {
            },
            "paid": True,
            "receipt_email": None,
            "receipt_number": None,
            "refunded": True,
            "refunds": {
                "object": "list",
                "data": [

                ],
                "has_more": False,
                "total_count": 0,
                "url": "/v1/charges/ch_17A1dUI10iPhvocMOecpvQlI/refunds"
            },
            "shipping": None,
            "source": {
                "id": "card_179o0lI10iPhvocMZgdPiR5M",
                "object": "card",
                "address_city": None,
                "address_country": None,
                "address_line1": None,
                "address_line1_check": None,
                "address_line2": None,
                "address_state": None,
                "address_zip": None,
                "address_zip_check": None,
                "brand": "Visa",
                "country": "US",
                "customer": "cus_7ObCqsp1NGVT6o",
                "cvc_check": None,
                "dynamic_last4": None,
                "exp_month": 10,
                "exp_year": 2019,
                "funding": "credit",
                "last4": "4242",
                "metadata": {
                },
                "name": None,
                "tokenization_method": None
            },
            "statement_descriptor": "A descriptor",
            "status": "succeeded"
        }
        charges.sync_charge_from_stripe_data(data)
        charge = Charge.objects.get(customer=self.customer, stripe_id=data["id"])
        self.assertEquals(charge.amount, decimal.Decimal("2"))
        self.assertEquals(charge.refunded, True)

    def test_sync_charge_from_stripe_data_failed(self):
        data = {
            "id": "ch_xxxxxxxxxxxxxxxxxxxxxxxx",
            "object": "charge",
            "amount": 200,
            "amount_refunded": 0,
            "application": None,
            "application_fee": None,
            "balance_transaction": None,
            "captured": False,
            "created": 1488208611,
            "currency": "usd",
            "customer": None,
            "description": None,
            "destination": None,
            "dispute": None,
            "failure_code": "card_declined",
            "failure_message": "Your card was declined.",
            "fraud_details": {},
            "invoice": None,
            "livemode": False,
            "metadata": {},
            "on_behalf_of": None,
            "order": None,
            "outcome": {
                "network_status": "declined_by_network",
                "reason": "generic_decline",
                "risk_level": "normal",
                "seller_message": "The bank did not return any further details with this decline.",
                "type": "issuer_declined"
            },
            "paid": False,
            "receipt_email": None,
            "receipt_number": None,
            "refunded": False,
            "refunds": {
                "object": "list",
                "data": [],
                "has_more": False,
                "total_count": 0,
                "url": "/v1/charges/ch_xxxxxxxxxxxxxxxxxxxxxxxx/refunds"
            },
            "review": None,
            "shipping": None,
            "source": {
                "id": "card_xxxxxxxxxxxxxxxxxxxxxxxx",
                "object": "card",
                "address_city": None,
                "address_country": None,
                "address_line1": None,
                "address_line1_check": None,
                "address_line2": None,
                "address_state": None,
                "address_zip": "424",
                "address_zip_check": "pass",
                "brand": "Visa",
                "country": "US",
                "customer": None,
                "cvc_check": "pass",
                "dynamic_last4": None,
                "exp_month": 4,
                "exp_year": 2024,
                "fingerprint": "xxxxxxxxxxxxxxxx",
                "funding": "credit",
                "last4": "0341",
                "metadata": {},
                "name": "example@example.com",
                "tokenization_method": None
            },
            "source_transfer": None,
            "statement_descriptor": None,
            "status": "failed",
            "transfer_group": None
        }
        charges.sync_charge_from_stripe_data(data)
        charge = Charge.objects.get(stripe_id=data["id"])
        self.assertEqual(charge.amount, decimal.Decimal("2"))
        self.assertEqual(charge.customer, None)

    @patch("stripe.Subscription.retrieve")
    def test_retrieve_stripe_subscription(self, RetrieveMock):
        RetrieveMock.return_value = stripe.Subscription(
            customer="cus_xxxxxxxxxxxxxxx"
        )
        value = subscriptions.retrieve(self.customer, "sub id")
        self.assertEquals(value, RetrieveMock.return_value)

    def test_retrieve_stripe_subscription_no_sub_id(self):
        value = subscriptions.retrieve(self.customer, None)
        self.assertIsNone(value)

    @patch("stripe.Subscription.retrieve")
    def test_retrieve_stripe_subscription_diff_customer(self, RetrieveMock):
        class Subscription:
            customer = "cus_xxxxxxxxxxxxZZZ"

        RetrieveMock.return_value = Subscription()

        value = subscriptions.retrieve(self.customer, "sub_id")
        self.assertIsNone(value)

    @patch("stripe.Subscription.retrieve")
    def test_retrieve_stripe_subscription_missing_subscription(self, RetrieveMock):
        RetrieveMock.return_value = None
        value = subscriptions.retrieve(self.customer, "sub id")
        self.assertIsNone(value)

    @patch("stripe.Subscription.retrieve")
    def test_retrieve_stripe_subscription_invalid_request(self, RetrieveMock):
        def bad_request(*args, **kwargs):
            raise stripe.InvalidRequestError("Bad", "error")
        RetrieveMock.side_effect = bad_request
        with self.assertRaises(stripe.InvalidRequestError):
            subscriptions.retrieve(self.customer, "sub id")

    def test_sync_invoice_items(self):
        plan = Plan.objects.create(stripe_id="pro2", interval="month", interval_count=1, amount=decimal.Decimal("19.99"))
        subscription = Subscription.objects.create(
            stripe_id="sub_7Q4BX0HMfqTpN8",
            customer=self.customer,
            plan=plan,
            quantity=1,
            status="active",
            start=timezone.now()
        )
        invoice = Invoice.objects.create(
            stripe_id="inv_001",
            customer=self.customer,
            amount_due=100,
            period_end=timezone.now(),
            period_start=timezone.now(),
            subtotal=100,
            total=100,
            date=timezone.now(),
            subscription=subscription
        )
        items = [{
            "id": subscription.stripe_id,
            "object": "line_item",
            "amount": 0,
            "currency": "usd",
            "description": None,
            "discountable": True,
            "livemode": True,
            "metadata": {
            },
            "period": {
                "start": 1448499344,
                "end": 1448758544
            },
            "plan": {
                "id": "pro2",
                "object": "plan",
                "amount": 1999,
                "created": 1448121054,
                "currency": "usd",
                "interval": "month",
                "interval_count": 1,
                "livemode": False,
                "metadata": {
                },
                "name": "The Pro Plan",
                "statement_descriptor": "ALTMAN",
                "trial_period_days": 3
            },
            "proration": False,
            "quantity": 1,
            "subscription": None,
            "type": "subscription"
        }]
        invoices.sync_invoice_items(invoice, items)
        self.assertTrue(invoice.items.all().count(), 1)

    def test_sync_invoice_items_no_plan(self):
        plan = Plan.objects.create(stripe_id="pro2", interval="month", interval_count=1, amount=decimal.Decimal("19.99"))
        subscription = Subscription.objects.create(
            stripe_id="sub_7Q4BX0HMfqTpN8",
            customer=self.customer,
            plan=plan,
            quantity=1,
            status="active",
            start=timezone.now()
        )
        invoice = Invoice.objects.create(
            stripe_id="inv_001",
            customer=self.customer,
            amount_due=100,
            period_end=timezone.now(),
            period_start=timezone.now(),
            subtotal=100,
            total=100,
            date=timezone.now(),
            subscription=subscription
        )
        items = [{
            "id": subscription.stripe_id,
            "object": "line_item",
            "amount": 0,
            "currency": "usd",
            "description": None,
            "discountable": True,
            "livemode": True,
            "metadata": {
            },
            "period": {
                "start": 1448499344,
                "end": 1448758544
            },
            "proration": False,
            "quantity": 1,
            "subscription": None,
            "type": "subscription"
        }]
        invoices.sync_invoice_items(invoice, items)
        self.assertTrue(invoice.items.all().count(), 1)
        self.assertEquals(invoice.items.all()[0].plan, plan)

    def test_sync_invoice_items_type_not_subscription(self):
        invoice = Invoice.objects.create(
            stripe_id="inv_001",
            customer=self.customer,
            amount_due=100,
            period_end=timezone.now(),
            period_start=timezone.now(),
            subtotal=100,
            total=100,
            date=timezone.now()
        )
        items = [{
            "id": "ii_23lkj2lkj",
            "object": "line_item",
            "amount": 2000,
            "currency": "usd",
            "description": "Something random",
            "discountable": True,
            "livemode": True,
            "metadata": {
            },
            "period": {
                "start": 1448499344,
                "end": 1448758544
            },
            "proration": False,
            "quantity": 1,
            "subscription": None,
            "type": "line_item"
        }]
        invoices.sync_invoice_items(invoice, items)
        self.assertTrue(invoice.items.all().count(), 1)
        self.assertEquals(invoice.items.all()[0].description, "Something random")
        self.assertEquals(invoice.items.all()[0].amount, decimal.Decimal("20"))

    @patch("pinax.stripe.actions.subscriptions.retrieve")
    @patch("pinax.stripe.actions.subscriptions.sync_subscription_from_stripe_data")
    def test_sync_invoice_items_different_stripe_id_than_invoice(self, SyncMock, RetrieveSubscriptionMock):  # two subscriptions on invoice?
        Plan.objects.create(stripe_id="simple", interval="month", interval_count=1, amount=decimal.Decimal("9.99"))
        plan = Plan.objects.create(stripe_id="pro2", interval="month", interval_count=1, amount=decimal.Decimal("19.99"))
        subscription = Subscription.objects.create(
            stripe_id="sub_7Q4BX0HMfqTpN8",
            customer=self.customer,
            plan=plan,
            quantity=1,
            status="active",
            start=timezone.now()
        )
        invoice = Invoice.objects.create(
            stripe_id="inv_001",
            customer=self.customer,
            amount_due=100,
            period_end=timezone.now(),
            period_start=timezone.now(),
            subtotal=100,
            total=100,
            date=timezone.now(),
            subscription=subscription
        )
        SyncMock.return_value = subscription
        items = [{
            "id": subscription.stripe_id,
            "object": "line_item",
            "amount": 0,
            "currency": "usd",
            "description": None,
            "discountable": True,
            "livemode": True,
            "metadata": {
            },
            "period": {
                "start": 1448499344,
                "end": 1448758544
            },
            "plan": {
                "id": "pro2",
                "object": "plan",
                "amount": 1999,
                "created": 1448121054,
                "currency": "usd",
                "interval": "month",
                "interval_count": 1,
                "livemode": False,
                "metadata": {
                },
                "name": "The Pro Plan",
                "statement_descriptor": "ALTMAN",
                "trial_period_days": 3
            },
            "proration": False,
            "quantity": 1,
            "subscription": None,
            "type": "subscription"
        }, {
            "id": "sub_7Q4BX0HMfqTpN9",
            "object": "line_item",
            "amount": 0,
            "currency": "usd",
            "description": None,
            "discountable": True,
            "livemode": True,
            "metadata": {
            },
            "period": {
                "start": 1448499344,
                "end": 1448758544
            },
            "plan": {
                "id": "simple",
                "object": "plan",
                "amount": 999,
                "created": 1448121054,
                "currency": "usd",
                "interval": "month",
                "interval_count": 1,
                "livemode": False,
                "metadata": {
                },
                "name": "The Simple Plan",
                "statement_descriptor": "ALTMAN",
                "trial_period_days": 3
            },
            "proration": False,
            "quantity": 1,
            "subscription": None,
            "type": "subscription"
        }]
        invoices.sync_invoice_items(invoice, items)
        self.assertTrue(invoice.items.all().count(), 2)

    @patch("pinax.stripe.actions.subscriptions.retrieve")
    def test_sync_invoice_items_updating(self, RetrieveSubscriptionMock):
        RetrieveSubscriptionMock.return_value = None
        Plan.objects.create(stripe_id="simple", interval="month", interval_count=1, amount=decimal.Decimal("9.99"))
        plan = Plan.objects.create(stripe_id="pro2", interval="month", interval_count=1, amount=decimal.Decimal("19.99"))
        subscription = Subscription.objects.create(
            stripe_id="sub_7Q4BX0HMfqTpN8",
            customer=self.customer,
            plan=plan,
            quantity=1,
            status="active",
            start=timezone.now()
        )
        invoice = Invoice.objects.create(
            stripe_id="inv_001",
            customer=self.customer,
            amount_due=100,
            period_end=timezone.now(),
            period_start=timezone.now(),
            subtotal=100,
            total=100,
            date=timezone.now(),
            subscription=subscription
        )
        items = [{
            "id": subscription.stripe_id,
            "object": "line_item",
            "amount": 0,
            "currency": "usd",
            "description": None,
            "discountable": True,
            "livemode": True,
            "metadata": {
            },
            "period": {
                "start": 1448499344,
                "end": 1448758544
            },
            "plan": {
                "id": "pro2",
                "object": "plan",
                "amount": 1999,
                "created": 1448121054,
                "currency": "usd",
                "interval": "month",
                "interval_count": 1,
                "livemode": False,
                "metadata": {
                },
                "name": "The Pro Plan",
                "statement_descriptor": "ALTMAN",
                "trial_period_days": 3
            },
            "proration": False,
            "quantity": 1,
            "subscription": None,
            "type": "subscription"
        }, {
            "id": "sub_7Q4BX0HMfqTpN9",
            "object": "line_item",
            "amount": 0,
            "currency": "usd",
            "description": None,
            "discountable": True,
            "livemode": True,
            "metadata": {
            },
            "period": {
                "start": 1448499344,
                "end": 1448758544
            },
            "plan": {
                "id": "simple",
                "object": "plan",
                "amount": 999,
                "created": 1448121054,
                "currency": "usd",
                "interval": "month",
                "interval_count": 1,
                "livemode": False,
                "metadata": {
                },
                "name": "The Simple Plan",
                "statement_descriptor": "ALTMAN",
                "trial_period_days": 3
            },
            "proration": False,
            "quantity": 1,
            "subscription": None,
            "type": "subscription"
        }]
        invoices.sync_invoice_items(invoice, items)
        self.assertEquals(invoice.items.count(), 2)

        items[1].update({"description": "This is your second subscription"})
        invoices.sync_invoice_items(invoice, items)
        self.assertEquals(invoice.items.count(), 2)
        self.assertEquals(invoice.items.get(stripe_id="sub_7Q4BX0HMfqTpN9").description, "This is your second subscription")


class InvoiceSyncsTests(TestCase):

    def setUp(self):
        self.User = get_user_model()
        self.user = self.User.objects.create_user(
            username="patrick",
            email="paltman@example.com"
        )
        self.customer = Customer.objects.create(
            user=self.user,
            stripe_id="cus_xxxxxxxxxxxxxxx"
        )

        plan = Plan.objects.create(stripe_id="pro2", interval="month", interval_count=1, amount=decimal.Decimal("19.99"))
        self.subscription = Subscription.objects.create(
            stripe_id="sub_7Q4BX0HMfqTpN8",
            customer=self.customer,
            plan=plan,
            quantity=1,
            status="active",
            start=timezone.now()
        )
        self.invoice_data = {
            "id": "in_17B6e8I10iPhvocMGtYd4hDD",
            "object": "invoice",
            "amount_due": 1999,
            "application_fee": None,
            "attempt_count": 0,
            "attempted": False,
            "charge": None,
            "closed": False,
            "currency": "usd",
            "customer": self.customer.stripe_id,
            "date": 1448470892,
            "description": None,
            "discount": None,
            "ending_balance": None,
            "forgiven": False,
            "lines": {
                "data": [{
                    "id": self.subscription.stripe_id,
                    "object": "line_item",
                    "amount": 0,
                    "currency": "usd",
                    "description": None,
                    "discountable": True,
                    "livemode": True,
                    "metadata": {
                    },
                    "period": {
                        "start": 1448499344,
                        "end": 1448758544
                    },
                    "plan": {
                        "id": "pro2",
                        "object": "plan",
                        "amount": 1999,
                        "created": 1448121054,
                        "currency": "usd",
                        "interval": "month",
                        "interval_count": 1,
                        "livemode": False,
                        "metadata": {
                        },
                        "name": "The Pro Plan",
                        "statement_descriptor": "ALTMAN",
                        "trial_period_days": 3
                    },
                    "proration": False,
                    "quantity": 1,
                    "subscription": None,
                    "type": "subscription"
                }],
                "total_count": 1,
                "object": "list",
                "url": "/v1/invoices/in_17B6e8I10iPhvocMGtYd4hDD/lines"
            },
            "livemode": False,
            "metadata": {
            },
            "next_payment_attempt": 1448474492,
            "paid": False,
            "period_end": 1448470739,
            "period_start": 1448211539,
            "receipt_number": None,
            "starting_balance": 0,
            "statement_descriptor": None,
            "subscription": self.subscription.stripe_id,
            "subtotal": 1999,
            "tax": None,
            "tax_percent": None,
            "total": 1999,
            "webhooks_delivered_at": None
        }
        self.account = Account.objects.create(stripe_id="acct_X")

    @patch("pinax.stripe.hooks.hookset.send_receipt")
    @patch("pinax.stripe.actions.subscriptions.sync_subscription_from_stripe_data")
    @patch("stripe.Charge.retrieve")
    @patch("pinax.stripe.actions.charges.sync_charge_from_stripe_data")
    @patch("pinax.stripe.actions.invoices.sync_invoice_items")
    @patch("pinax.stripe.actions.subscriptions.retrieve")
    def test_sync_invoice_from_stripe_data(self, RetrieveSubscriptionMock, SyncInvoiceItemsMock, SyncChargeMock, ChargeFetchMock, SyncSubscriptionMock, SendReceiptMock):
        charge = Charge.objects.create(
            stripe_id="ch_XXXXXX",
            customer=self.customer,
            source="card_01",
            amount=decimal.Decimal("10.00"),
            currency="usd",
            paid=True,
            refunded=False,
            disputed=False
        )
        self.invoice_data["charge"] = charge.stripe_id
        SyncChargeMock.return_value = charge
        SyncSubscriptionMock.return_value = self.subscription
        invoices.sync_invoice_from_stripe_data(self.invoice_data)
        self.assertTrue(SyncInvoiceItemsMock.called)
        self.assertEquals(Invoice.objects.filter(customer=self.customer).count(), 1)
        self.assertTrue(ChargeFetchMock.called)
        self.assertTrue(SyncChargeMock.called)
        self.assertTrue(SendReceiptMock.called)

    @patch("pinax.stripe.hooks.hookset.send_receipt")
    @patch("pinax.stripe.actions.subscriptions.sync_subscription_from_stripe_data")
    @patch("stripe.Charge.retrieve")
    @patch("pinax.stripe.actions.charges.sync_charge_from_stripe_data")
    @patch("pinax.stripe.actions.invoices.sync_invoice_items")
    @patch("pinax.stripe.actions.subscriptions.retrieve")
    def test_sync_invoice_from_stripe_data_no_send_receipt(self, RetrieveSubscriptionMock, SyncInvoiceItemsMock, SyncChargeMock, ChargeFetchMock, SyncSubscriptionMock, SendReceiptMock):
        charge = Charge.objects.create(
            stripe_id="ch_XXXXXX",
            customer=self.customer,
            source="card_01",
            amount=decimal.Decimal("10.00"),
            currency="usd",
            paid=True,
            refunded=False,
            disputed=False
        )
        self.invoice_data["charge"] = charge.stripe_id
        SyncChargeMock.return_value = charge
        SyncSubscriptionMock.return_value = self.subscription
        invoices.sync_invoice_from_stripe_data(self.invoice_data, send_receipt=False)
        self.assertTrue(SyncInvoiceItemsMock.called)
        self.assertEquals(Invoice.objects.filter(customer=self.customer).count(), 1)
        self.assertTrue(ChargeFetchMock.called)
        self.assertTrue(SyncChargeMock.called)
        self.assertFalse(SendReceiptMock.called)

    @patch("pinax.stripe.hooks.hookset.send_receipt")
    @patch("pinax.stripe.actions.subscriptions.sync_subscription_from_stripe_data")
    @patch("stripe.Charge.retrieve")
    @patch("pinax.stripe.actions.charges.sync_charge_from_stripe_data")
    @patch("pinax.stripe.actions.invoices.sync_invoice_items")
    @patch("pinax.stripe.actions.subscriptions.retrieve")
    def test_sync_invoice_from_stripe_data_connect(self, RetrieveSubscriptionMock, SyncInvoiceItemsMock, SyncChargeMock, ChargeFetchMock, SyncSubscriptionMock, SendReceiptMock):
        self.invoice_data["charge"] = "ch_XXXXXX"
        self.customer.stripe_account = self.account
        self.customer.save()
        charge = Charge.objects.create(
            stripe_id="ch_XXXXXX",
            customer=self.customer,
            source="card_01",
            amount=decimal.Decimal("10.00"),
            currency="usd",
            paid=True,
            refunded=False,
            disputed=False
        )
        SyncChargeMock.return_value = charge
        SyncSubscriptionMock.return_value = self.subscription
        invoices.sync_invoice_from_stripe_data(self.invoice_data)
        self.assertTrue(SyncInvoiceItemsMock.called)
        self.assertEquals(Invoice.objects.filter(customer=self.customer).count(), 1)
        self.assertTrue(ChargeFetchMock.called)
        args, kwargs = ChargeFetchMock.call_args
        self.assertEquals(args, ("ch_XXXXXX",))
        self.assertEquals(kwargs, {"stripe_account": "acct_X",
                                   "expand": ["balance_transaction"]})
        self.assertTrue(SyncChargeMock.called)
        self.assertTrue(SendReceiptMock.called)

    @patch("pinax.stripe.actions.subscriptions.sync_subscription_from_stripe_data")
    @patch("pinax.stripe.actions.invoices.sync_invoice_items")
    @patch("pinax.stripe.actions.subscriptions.retrieve")
    def test_sync_invoice_from_stripe_data_no_charge(self, RetrieveSubscriptionMock, SyncInvoiceItemsMock, SyncSubscriptionMock):
        SyncSubscriptionMock.return_value = self.subscription
        self.invoice_data["charge"] = None
        invoices.sync_invoice_from_stripe_data(self.invoice_data)
        self.assertTrue(SyncInvoiceItemsMock.called)
        self.assertEquals(Invoice.objects.filter(customer=self.customer).count(), 1)

    @patch("pinax.stripe.actions.subscriptions.sync_subscription_from_stripe_data")
    @patch("pinax.stripe.actions.invoices.sync_invoice_items")
    @patch("pinax.stripe.actions.subscriptions.retrieve")
    def test_sync_invoice_from_stripe_data_no_subscription(self, RetrieveSubscriptionMock, SyncInvoiceItemsMock, SyncSubscriptionMock):
        SyncSubscriptionMock.return_value = None
        data = {
            "id": "in_17B6e8I10iPhvocMGtYd4hDD",
            "object": "invoice",
            "amount_due": 1999,
            "application_fee": None,
            "attempt_count": 0,
            "attempted": False,
            "charge": None,
            "closed": False,
            "currency": "usd",
            "customer": self.customer.stripe_id,
            "date": 1448470892,
            "description": None,
            "discount": None,
            "ending_balance": None,
            "forgiven": False,
            "lines": {
                "data": [{
                    "id": "ii_2342342",
                    "object": "line_item",
                    "amount": 2000,
                    "currency": "usd",
                    "description": None,
                    "discountable": True,
                    "livemode": True,
                    "metadata": {
                    },
                    "period": {
                        "start": 1448499344,
                        "end": 1448758544
                    },
                    "proration": False,
                    "quantity": 1,
                    "subscription": None,
                    "type": "line_item"
                }],
                "total_count": 1,
                "object": "list",
                "url": "/v1/invoices/in_17B6e8I10iPhvocMGtYd4hDD/lines"
            },
            "livemode": False,
            "metadata": {
            },
            "next_payment_attempt": 1448474492,
            "paid": False,
            "period_end": 1448470739,
            "period_start": 1448211539,
            "receipt_number": None,
            "starting_balance": 0,
            "statement_descriptor": None,
            "subscription": "",
            "subtotal": 2000,
            "tax": None,
            "tax_percent": None,
            "total": 2000,
            "webhooks_delivered_at": None
        }
        invoices.sync_invoice_from_stripe_data(data)
        self.assertTrue(SyncInvoiceItemsMock.called)
        self.assertEquals(Invoice.objects.filter(customer=self.customer).count(), 1)
        self.assertIsNone(Invoice.objects.filter(customer=self.customer)[0].subscription)

    @patch("pinax.stripe.actions.subscriptions.sync_subscription_from_stripe_data")
    @patch("pinax.stripe.actions.invoices.sync_invoice_items")
    @patch("pinax.stripe.actions.subscriptions.retrieve")
    def test_sync_invoice_from_stripe_data_updated(self, RetrieveSubscriptionMock, SyncInvoiceItemsMock, SyncSubscriptionMock):
        SyncSubscriptionMock.return_value = self.subscription
        data = self.invoice_data
        invoices.sync_invoice_from_stripe_data(data)
        self.assertTrue(SyncInvoiceItemsMock.called)
        self.assertEquals(Invoice.objects.filter(customer=self.customer).count(), 1)
        data.update({"paid": True})
        invoices.sync_invoice_from_stripe_data(data)
        self.assertEquals(Invoice.objects.filter(customer=self.customer).count(), 1)
        self.assertEquals(Invoice.objects.filter(customer=self.customer)[0].paid, True)


class TransfersTests(TestCase):

    def setUp(self):
        self.data = {
            "id": "tr_17BE31I10iPhvocMDwiBi4Pk",
            "object": "transfer",
            "amount": 1100,
            "amount_reversed": 0,
            "application_fee": None,
            "balance_transaction": "txn_179l3zI10iPhvocMhvKxAer7",
            "created": 1448499343,
            "currency": "usd",
            "date": 1448499343,
            "description": "Transfer to test@example.com",
            "destination": "ba_17BE31I10iPhvocMOUp6E9If",
            "failure_code": None,
            "failure_message": None,
            "livemode": False,
            "metadata": {
            },
            "recipient": "rp_17BE31I10iPhvocM14ZKPFfR",
            "reversals": {
                "object": "list",
                "data": [

                ],
                "has_more": False,
                "total_count": 0,
                "url": "/v1/transfers/tr_17BE31I10iPhvocMDwiBi4Pk/reversals"
            },
            "reversed": False,
            "source_transaction": None,
            "statement_descriptor": None,
            "status": "in_transit",
            "type": "bank_account"
        }
        self.event = Event.objects.create(
            stripe_id="evt_001",
            kind="transfer.paid",
            webhook_message={"data": {"object": self.data}},
            validated_message={"data": {"object": self.data}},
            valid=True,
            processed=False
        )

    def test_sync_transfer(self):
        transfers.sync_transfer(self.data, self.event)
        qs = Transfer.objects.filter(stripe_id=self.event.message["data"]["object"]["id"])
        self.assertEquals(qs.count(), 1)
        self.assertEquals(qs[0].event, self.event)

    def test_sync_transfer_update(self):
        transfers.sync_transfer(self.data, self.event)
        qs = Transfer.objects.filter(stripe_id=self.event.message["data"]["object"]["id"])
        self.assertEquals(qs.count(), 1)
        self.assertEquals(qs[0].event, self.event)
        self.event.validated_message["data"]["object"]["status"] = "paid"
        transfers.sync_transfer(self.event.message["data"]["object"], self.event)
        qs = Transfer.objects.filter(stripe_id=self.event.message["data"]["object"]["id"])
        self.assertEquals(qs[0].status, "paid")

    def test_transfer_during(self):
        Transfer.objects.create(
            stripe_id="tr_002",
            event=Event.objects.create(kind="transfer.created", webhook_message={}),
            amount=decimal.Decimal("100"),
            status="pending",
            date=timezone.now().replace(year=2015, month=1)
        )
        qs = transfers.during(2015, 1)
        self.assertEquals(qs.count(), 1)

    @patch("stripe.Transfer.retrieve")
    def test_transfer_update_status(self, RetrieveMock):
        RetrieveMock().status = "complete"
        transfer = Transfer.objects.create(
            stripe_id="tr_001",
            event=Event.objects.create(kind="transfer.created", webhook_message={}),
            amount=decimal.Decimal("100"),
            status="pending",
            date=timezone.now().replace(year=2015, month=1)
        )
        transfers.update_status(transfer)
        self.assertEquals(transfer.status, "complete")

    @patch("stripe.Transfer.create")
    def test_transfer_create(self, CreateMock):
        CreateMock.return_value = self.data
        transfers.create(decimal.Decimal("100"), "usd", None, None)
        self.assertTrue(CreateMock.called)

    @patch("stripe.Transfer.create")
    def test_transfer_create_with_transfer_group(self, CreateMock):
        CreateMock.return_value = self.data
        transfers.create(decimal.Decimal("100"), "usd", None, None, transfer_group="foo")
        _, kwargs = CreateMock.call_args
        self.assertEquals(kwargs["transfer_group"], "foo")

    @patch("stripe.Transfer.create")
    def test_transfer_create_with_stripe_account(self, CreateMock):
        CreateMock.return_value = self.data
        transfers.create(decimal.Decimal("100"), "usd", None, None, stripe_account="foo")
        _, kwargs = CreateMock.call_args
        self.assertEquals(kwargs["stripe_account"], "foo")


class AccountsSyncTestCase(TestCase):

    def setUp(self):
        self.custom_account_data = json.loads(
            """{
      "type":"custom",
      "tos_acceptance":{
        "date":1490903452,
        "ip":"123.107.1.28",
        "user_agent":"Mozilla/5.0 (Macintosh; Intel Mac OS X 10_11_6) AppleWebKit/537.36 (KHTML, like Gecko) Chrome/56.0.2924.87 Safari/537.36"
      },
      "business_logo":null,
      "email":"operations@someurl.com",
      "timezone":"Etc/UTC",
      "statement_descriptor":"SOME COMP",
      "default_currency":"cad",
      "transfer_schedule":{
        "delay_days":3,
        "interval":"manual"
      },
      "display_name":"Some Company",
      "transfer_statement_descriptor": "For reals",
      "id":"acct_1A39IGDwqdd5icDO",
      "transfers_enabled":true,
      "external_accounts":{
        "has_more":false,
        "total_count":1,
        "object":"list",
        "data":[
          {
            "routing_number":"11000-000",
            "bank_name":"SOME CREDIT UNION",
            "account":"acct_1A39IGDwqdd5icDO",
            "object":"bank_account",
            "currency":"cad",
            "country":"CA",
            "account_holder_name":"Luke Burden",
            "last4":"6789",
            "status":"new",
            "fingerprint":"bZJnuqqS4qIX0SX0",
            "account_holder_type":"individual",
            "default_for_currency":true,
            "id":"ba_1A39IGDwqdd5icDOn9VrFXlQ",
            "metadata":{}
          }
        ],
        "url":"/v1/accounts/acct_1A39IGDwqdd5icDO/external_accounts"
      },
      "support_email":"support@someurl.com",
      "metadata":{
        "user_id":"9428"
      },
      "support_phone":"7788188181",
      "business_name":"Woop Woop",
      "object":"account",
      "charges_enabled":true,
      "business_name":"Woop Woop",
      "debit_negative_balances":false,
      "country":"CA",
      "decline_charge_on":{
        "avs_failure":true,
        "cvc_failure":true
      },
      "product_description":"Monkey Magic",
      "legal_entity":{
        "personal_id_number_provided":false,
        "first_name":"Luke",
        "last_name":"Baaard",
        "dob":{
          "month":2,
          "day":3,
          "year":1999
        },
        "personal_address":{
          "city":null,
          "country":"CA",
          "line2":null,
          "line1":null,
          "state":null,
          "postal_code":null
        },
        "business_tax_id_provided":false,
        "verification":{
          "status":"unverified",
          "details_code":"failed_keyed_identity",
          "document":null,
          "details":"Provided identity information could not be verified"
        },
        "address":{
          "city":"Vancouver",
          "country":"CA",
          "line2":null,
          "line1":"14 Alberta St",
          "state":"BC",
          "postal_code":"V5Y4Z2"
        },
        "business_name":null,
        "type":"individual"
      },
      "details_submitted":true,
      "verification":{
        "due_by":null,
        "fields_needed":[
          "legal_entity.personal_id_number"
        ],
        "disabled_reason":null
      }
    }""")
        self.custom_account_data_no_dob_no_verification_no_tosacceptance = json.loads(
            """{
      "type":"custom",
      "tos_acceptance":{
        "date":null,
        "ip":"123.107.1.28",
        "user_agent":"Mozilla/5.0 (Macintosh; Intel Mac OS X 10_11_6) AppleWebKit/537.36 (KHTML, like Gecko) Chrome/56.0.2924.87 Safari/537.36"
      },
      "business_logo":null,
      "email":"operations@someurl.com",
      "timezone":"Etc/UTC",
      "statement_descriptor":"SOME COMP",
      "default_currency":"cad",
      "transfer_schedule":{
        "delay_days":3,
        "interval":"manual"
      },
      "display_name":"Some Company",
      "transfer_statement_descriptor": "For reals",
      "id":"acct_1A39IGDwqdd5icDO",
      "transfers_enabled":true,
      "external_accounts":{
        "has_more":false,
        "total_count":1,
        "object":"list",
        "data":[
          {
            "routing_number":"11000-000",
            "bank_name":"SOME CREDIT UNION",
            "account":"acct_1A39IGDwqdd5icDO",
            "object":"other",
            "currency":"cad",
            "country":"CA",
            "account_holder_name":"Luke Burden",
            "last4":"6789",
            "status":"new",
            "fingerprint":"bZJnuqqS4qIX0SX0",
            "account_holder_type":"individual",
            "default_for_currency":true,
            "id":"ba_1A39IGDwqdd5icDOn9VrFXlQ",
            "metadata":{}
          }
        ],
        "url":"/v1/accounts/acct_1A39IGDwqdd5icDO/external_accounts"
      },
      "support_email":"support@someurl.com",
      "metadata":{
        "user_id":"9428"
      },
      "support_phone":"7788188181",
      "business_name":"Woop Woop",
      "object":"account",
      "charges_enabled":true,
      "business_name":"Woop Woop",
      "debit_negative_balances":false,
      "country":"CA",
      "decline_charge_on":{
        "avs_failure":true,
        "cvc_failure":true
      },
      "product_description":"Monkey Magic",
      "legal_entity":{
        "dob": null,
        "verification": null,
        "personal_id_number_provided":false,
        "first_name":"Luke",
        "last_name":"Baaard",
        "personal_address":{
          "city":null,
          "country":"CA",
          "line2":null,
          "line1":null,
          "state":null,
          "postal_code":null
        },
        "business_tax_id_provided":false,
        "address":{
          "city":"Vancouver",
          "country":"CA",
          "line2":null,
          "line1":"14 Alberta St",
          "state":"BC",
          "postal_code":"V5Y4Z2"
        },
        "business_name":null,
        "type":"individual"
      },
      "details_submitted":true,
      "verification":{
        "due_by":null,
        "fields_needed":[
          "legal_entity.personal_id_number"
        ],
        "disabled_reason":null
      }
    }""")
        self.not_custom_account_data = json.loads(
            """{
      "support_phone":"7788188181",
      "business_name":"Woop Woop",
      "business_url":"https://www.someurl.com",
      "support_url":"https://support.someurl.com",
      "country":"CA",
      "object":"account",
      "business_logo":null,
      "charges_enabled":true,
      "support_email":"support@someurl.com",
      "details_submitted":true,
      "email":"operations@someurl.com",
      "transfers_enabled":true,
      "timezone":"Etc/UTC",
      "id":"acct_102t2K2m3chDH8uL",
      "display_name":"Some Company",
      "statement_descriptor":"SOME COMP",
      "type":"standard",
      "default_currency":"cad"
    }""")

    def assert_common_attributes(self, account):
        self.assertEqual(account.support_phone, "7788188181")
        self.assertEqual(account.business_name, "Woop Woop")
        self.assertEqual(account.country, "CA")
        self.assertEqual(account.charges_enabled, True)
        self.assertEqual(account.support_email, "support@someurl.com")
        self.assertEqual(account.details_submitted, True)
        self.assertEqual(account.email, "operations@someurl.com")
        self.assertEqual(account.transfers_enabled, True)
        self.assertEqual(account.timezone, "Etc/UTC")
        self.assertEqual(account.display_name, "Some Company")
        self.assertEqual(account.statement_descriptor, "SOME COMP")
        self.assertEqual(account.default_currency, "cad")

    def assert_custom_attributes(self, account, dob=None, verification=None, acceptance_date=None, bank_accounts=0):

        # extra top level attributes
        self.assertEqual(account.debit_negative_balances, False)
        self.assertEqual(account.product_description, "Monkey Magic")
        self.assertEqual(account.metadata, {"user_id": "9428"})
        self.assertEqual(account.transfer_statement_descriptor, "For reals")

        # legal entity
        self.assertEqual(account.legal_entity_address_city, "Vancouver")
        self.assertEqual(account.legal_entity_address_country, "CA")
        self.assertEqual(account.legal_entity_address_line1, "14 Alberta St")
        self.assertEqual(account.legal_entity_address_line2, None)
        self.assertEqual(account.legal_entity_address_postal_code, "V5Y4Z2")
        self.assertEqual(account.legal_entity_address_state, "BC")
        self.assertEqual(account.legal_entity_dob, dob)
        self.assertEqual(account.legal_entity_type, "individual")
        self.assertEqual(account.legal_entity_first_name, "Luke")
        self.assertEqual(account.legal_entity_last_name, "Baaard")
        self.assertEqual(account.legal_entity_personal_id_number_provided, False)

        # verification
        if verification is not None:
            self.assertEqual(
                account.legal_entity_verification_details,
                "Provided identity information could not be verified"
            )
            self.assertEqual(
                account.legal_entity_verification_details_code, "failed_keyed_identity"
            )
            self.assertEqual(account.legal_entity_verification_document, None)
            self.assertEqual(account.legal_entity_verification_status, "unverified")

        self.assertEqual(
            account.tos_acceptance_date,
            acceptance_date
        )

        self.assertEqual(account.tos_acceptance_ip, "123.107.1.28")
        self.assertEqual(
            account.tos_acceptance_user_agent,
            "Mozilla/5.0 (Macintosh; Intel Mac OS X 10_11_6) AppleWebKit/537.36 (KHTML, like Gecko) Chrome/56.0.2924.87 Safari/537.36"
        )

        # decline charge on certain conditions
        self.assertEqual(account.decline_charge_on_avs_failure, True)
        self.assertEqual(account.decline_charge_on_cvc_failure, True)

        # transfer schedule
        self.assertEqual(account.transfer_schedule_interval, "manual")
        self.assertEqual(account.transfer_schedule_delay_days, 3)
        self.assertEqual(account.transfer_schedule_weekly_anchor, None)
        self.assertEqual(account.transfer_schedule_monthly_anchor, None)

        # verification status, key to progressing account setup
        self.assertEqual(account.verification_disabled_reason, None)
        self.assertEqual(account.verification_due_by, None)
        self.assertEqual(
            account.verification_fields_needed,
            [
                "legal_entity.personal_id_number"
            ]
        )

        # external accounts should be sync'd - leave the detail check to
        # its own test
        self.assertEqual(
            account.bank_accounts.all().count(), bank_accounts
        )

    def test_sync_custom_account(self):
        User = get_user_model()
        user = User.objects.create_user(
            username="snuffle",
            email="upagus@test"
        )
        account = accounts.sync_account_from_stripe_data(
            self.custom_account_data, user=user
        )
        self.assertEqual(account.type, "custom")
        self.assert_common_attributes(account)
        self.assert_custom_attributes(
            account,
            dob=datetime.date(1999, 2, 3),
            verification="full",
            acceptance_date=datetime.datetime(2017, 3, 30, 19, 50, 52),
            bank_accounts=1
        )

    @patch("pinax.stripe.actions.externalaccounts.sync_bank_account_from_stripe_data")
    def test_sync_custom_account_no_dob_no_verification(self, SyncMock):
        User = get_user_model()
        user = User.objects.create_user(
            username="snuffle",
            email="upagus@test"
        )
        account = accounts.sync_account_from_stripe_data(
            self.custom_account_data_no_dob_no_verification_no_tosacceptance, user=user
        )
        self.assertEqual(account.type, "custom")
        self.assert_common_attributes(account)
        self.assert_custom_attributes(account)
        self.assertFalse(SyncMock.called)

    def test_sync_not_custom_account(self):
        account = accounts.sync_account_from_stripe_data(
            self.not_custom_account_data
        )
        self.assertNotEqual(account.type, "custom")
        self.assert_common_attributes(account)

    def test_deauthorize_account(self):
        account = accounts.sync_account_from_stripe_data(
            self.not_custom_account_data
        )
        accounts.deauthorize(account)
        self.assertFalse(account.authorized)


class BankAccountsSyncTestCase(TestCase):

    def setUp(self):
        self.data = json.loads(
            """{
  "id": "ba_19VZfo2m3chDH8uLo0r6WCia",
  "object": "bank_account",
  "account": "acct_102t2K2m3chDH8uL",
  "account_holder_name": "Jane Austen",
  "account_holder_type": "individual",
  "bank_name": "STRIPE TEST BANK",
  "country": "US",
  "currency": "cad",
  "default_for_currency": false,
  "fingerprint": "ObHHcvjOGrhaeWhC",
  "last4": "6789",
  "metadata": {
  },
  "routing_number": "110000000",
  "status": "new"
}
""")

    def test_sync(self):
        User = get_user_model()
        user = User.objects.create_user(
            username="snuffle",
            email="upagus@test"
        )
        account = Account.objects.create(
            stripe_id="acct_102t2K2m3chDH8uL",
            type="custom",
            user=user
        )
        bankaccount = externalaccounts.sync_bank_account_from_stripe_data(
            self.data
        )
        self.assertEqual(bankaccount.account_holder_name, "Jane Austen")
        self.assertEqual(bankaccount.account, account)

    @patch("pinax.stripe.actions.externalaccounts.sync_bank_account_from_stripe_data")
    def test_create_bank_account(self, SyncMock):
        account = Mock()
        externalaccounts.create_bank_account(account, 123455, "US", "usd")
        self.assertTrue(account.external_accounts.create.called)
        self.assertTrue(SyncMock.called)<|MERGE_RESOLUTION|>--- conflicted
+++ resolved
@@ -1577,9 +1577,10 @@
             "trial_end": 1448758544,
             "trial_start": 1448499344
         }
-<<<<<<< HEAD
-        subscriptions.sync_subscription_from_stripe_data(self.customer, subscription)
-        self.assertEquals(Subscription.objects.get(stripe_id=subscription["id"]).status, "trialing")
+        sub = subscriptions.sync_subscription_from_stripe_data(self.customer, subscription)
+        self.assertEquals(Subscription.objects.get(stripe_id=subscription["id"]), sub)
+        self.assertEquals(sub.status, "trialing")
+
         subscription["discount"] = {
             "object": "discount",
             "coupon": {
@@ -1607,11 +1608,6 @@
         subscriptions.sync_subscription_from_stripe_data(self.customer, subscription)
         d = Subscription.objects.get(stripe_id=subscription["id"]).discount
         self.assertEquals(d.coupon.percent_off, decimal.Decimal(35.00))
-=======
-        sub = subscriptions.sync_subscription_from_stripe_data(self.customer, subscription)
-        self.assertEquals(Subscription.objects.get(stripe_id=subscription["id"]), sub)
-        self.assertEquals(sub.status, "trialing")
->>>>>>> 7e3bb459
 
     def test_sync_subscription_from_stripe_data_updated(self):
         Plan.objects.create(stripe_id="pro2", interval="month", interval_count=1, amount=decimal.Decimal("19.99"))
