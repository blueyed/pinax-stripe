version: 2.0

common: &common
  working_directory: ~/repo
  steps:
    - checkout
    - restore_cache:
        keys:
          - v2-deps-{{ .Environment.CIRCLE_JOB }}-{{ checksum "setup.py" }}-{{ checksum "tox.ini" }}
          - v2-deps-
    - run:
        name: install dependencies
        command: pip install --user tox
    - run:
        name: run tox
        command: ~/.local/bin/tox
    - run:
        name: upload coverage report
        command: |
          if [[ "$TOXENV" != checkqa ]]; then
              PATH=$HOME/.local/bin:$PATH
              pip install --user codecov
              ~/.local/bin/codecov --required --flags $CIRCLE_JOB
          fi
    - save_cache:
        paths:
          - .tox
          - ~/.cache/pip
          - ~/.local
          - ./eggs
        key: v2-deps-{{ .Environment.CIRCLE_JOB }}-{{ checksum "setup.py" }}-{{ checksum "tox.ini" }}

jobs:
  lint:
    <<: *common
    docker:
      - image: circleci/python:3.6.1
        environment:
          TOXENV=checkqa
  py27dj18:
    <<: *common
    docker:
      - image: circleci/python:2.7
        environment:
          TOXENV=py27-dj18
  py27dj110:
    <<: *common
    docker:
      - image: circleci/python:2.7
        environment:
          TOXENV=py27-dj110
  py27dj111:
    <<: *common
    docker:
      - image: circleci/python:2.7
        environment:
          TOXENV=py27-dj111
  py33dj18:
    <<: *common
    docker:
      - image: circleci/python:3.3
        environment:
          TOXENV=py33-dj18
  py34dj18:
    <<: *common
    docker:
      - image: circleci/python:3.4
        environment:
          TOXENV=py34-dj18
  py34dj110:
    <<: *common
    docker:
      - image: circleci/python:3.4
        environment:
          TOXENV=py34-dj110
  py34dj111:
    <<: *common
    docker:
      - image: circleci/python:3.4
        environment:
          TOXENV=py34-dj111
  py34djmaster:
    <<: *common
    docker:
      - image: circleci/python:3.4
        environment:
          TOXENV=py34-djmaster
  py35dj18:
    <<: *common
    docker:
      - image: circleci/python:3.5
        environment:
          TOXENV=py35-dj18
  py35dj110:
    <<: *common
    docker:
      - image: circleci/python:3.5
        environment:
          TOXENV=py35-dj110
  py35dj111:
    <<: *common
    docker:
      - image: circleci/python:3.5
        environment:
          TOXENV=py35-dj111
  py35djmaster:
    <<: *common
    docker:
      - image: circleci/python:3.5
        environment:
          TOXENV=py35-djmaster
  py36dj111:
    <<: *common
    docker:
      - image: circleci/python:3.6
        environment:
          TOXENV=py36-dj111
  py36djmaster:
    <<: *common
    docker:
      - image: circleci/python:3.6
        environment:
          TOXENV=py36-djmaster

workflows:
  version: 2
  lint-and-test:
    jobs:
      - lint
<<<<<<< HEAD
      - py36dj111
      - py36djmaster
=======
      - py27dj18:
          requires:
            - lint
      - py27dj110:
          requires:
            - lint
      - py27dj111:
          requires:
            - lint
      - py33dj18:
          requires:
            - lint
      - py34dj18:
          requires:
            - lint
      - py34dj110:
          requires:
            - lint
      - py34dj111:
          requires:
            - lint
      # Failing to start Django Tests for some reason
      # - py34djmaster:
      #     requires:
      #       - lint
      - py35dj18:
          requires:
            - lint
      - py35dj110:
          requires:
            - lint
      - py35dj111:
          requires:
            - lint
      - py35djmaster:
          requires:
            - lint
      - py36dj111:
          requires:
            - lint
      - py36djmaster:
          requires:
            - lint
>>>>>>> 9aca9321
<|MERGE_RESOLUTION|>--- conflicted
+++ resolved
@@ -127,51 +127,5 @@
   lint-and-test:
     jobs:
       - lint
-<<<<<<< HEAD
       - py36dj111
-      - py36djmaster
-=======
-      - py27dj18:
-          requires:
-            - lint
-      - py27dj110:
-          requires:
-            - lint
-      - py27dj111:
-          requires:
-            - lint
-      - py33dj18:
-          requires:
-            - lint
-      - py34dj18:
-          requires:
-            - lint
-      - py34dj110:
-          requires:
-            - lint
-      - py34dj111:
-          requires:
-            - lint
-      # Failing to start Django Tests for some reason
-      # - py34djmaster:
-      #     requires:
-      #       - lint
-      - py35dj18:
-          requires:
-            - lint
-      - py35dj110:
-          requires:
-            - lint
-      - py35dj111:
-          requires:
-            - lint
-      - py35djmaster:
-          requires:
-            - lint
-      - py36dj111:
-          requires:
-            - lint
-      - py36djmaster:
-          requires:
-            - lint
->>>>>>> 9aca9321
+      - py36djmaster