from __future__ import unicode_literals

import decimal

from django.db import models
from django.utils import timezone
from django.utils.encoding import python_2_unicode_compatible
from django.utils.functional import cached_property

import stripe
from jsonfield.fields import JSONField

from .conf import settings
from .managers import ChargeManager, CustomerManager
from .utils import CURRENCY_SYMBOLS


class StripeObject(models.Model):

    stripe_id = models.CharField(max_length=191, unique=True)
    created_at = models.DateTimeField(default=timezone.now)

    class Meta:
        abstract = True


class AccountRelatedStripeObject(StripeObject):

    stripe_account = models.ForeignKey(
        "pinax_stripe.Account",
        on_delete=models.CASCADE,
        null=True,
        default=None,
        blank=True,
    )
<<<<<<< HEAD
=======

    @property
    def stripe_account_stripe_id(self):
        return getattr(self.stripe_account, "stripe_id", None)
>>>>>>> 4e75fa40

    class Meta:
        abstract = True


class StripeAccountFromCustomerMixin(object):
    @property
    def stripe_account(self):
        customer = getattr(self, "customer", None)
        return customer.stripe_account if customer else None

    @property
    def stripe_account_stripe_id(self):
        return self.stripe_account.stripe_id if self.stripe_account else None


@python_2_unicode_compatible
class Plan(AccountRelatedStripeObject):
    amount = models.DecimalField(decimal_places=2, max_digits=9)
    currency = models.CharField(max_length=15)
    interval = models.CharField(max_length=15)
    interval_count = models.IntegerField()
    name = models.CharField(max_length=150)
    statement_descriptor = models.TextField(blank=True)
    trial_period_days = models.IntegerField(null=True)
    metadata = JSONField(null=True, blank=True)

    def __str__(self):
        return "{} ({}{})".format(self.name, CURRENCY_SYMBOLS.get(self.currency, ""), self.amount)

    def __repr__(self):
        return "Plan(pk={!r}, name={!r}, amount={!r}, currency={!r}, interval={!r}, interval_count={!r}, trial_period_days={!r}, stripe_id={!r})".format(
            self.pk,
            str(self.name),
            self.amount,
            str(self.currency),
            str(self.interval),
            self.interval_count,
            self.trial_period_days,
            str(self.stripe_id),
        )


@python_2_unicode_compatible
class Coupon(models.Model):
    stripe_id = models.CharField(max_length=191)
    created_at = models.DateTimeField(default=timezone.now)

    stripe_account = models.ForeignKey(
        "pinax_stripe.Account",
        on_delete=models.CASCADE,
        null=True,
        default=None,
        blank=True,
    )

    class Meta:
        unique_together = ("stripe_id", "stripe_account")

    DURATION_CHOICES = (
        ("forever", "forever"),
        ("once", "once"),
        ("repeating", "repeating"),
    )
    amount_off = models.DecimalField(decimal_places=2, max_digits=9, null=True)
    currency = models.CharField(max_length=10, default="usd")
    duration = models.CharField(max_length=10, default="once", choices=DURATION_CHOICES)
    duration_in_months = models.PositiveIntegerField(null=True)
    livemode = models.BooleanField(default=False)
    max_redemptions = models.PositiveIntegerField(null=True)
    metadata = JSONField(null=True, blank=True)
    percent_off = models.PositiveIntegerField(null=True)
    redeem_by = models.DateTimeField(null=True)
    times_redeemed = models.PositiveIntegerField(null=True)
    valid = models.BooleanField(default=False)

    def __str__(self):
        if self.amount_off is None:
            description = "{}% off".format(self.percent_off,)
        else:
            description = "{}{}".format(CURRENCY_SYMBOLS.get(self.currency, ""), self.amount_off)

        return "Coupon for {}, {}".format(description, self.duration)

    def __repr__(self):
        return ("Coupon(pk={!r}, valid={!r}, amount_off={!r}, percent_off={!r}, currency={!r}, "
                "duration={!r}, livemode={!r}, max_redemptions={!r}, times_redeemed={!r}, stripe_id={!r})".format(
                    self.pk,
                    self.valid,
                    self.amount_off,
                    self.percent_off,
                    str(self.currency),
                    self.duration,
                    self.livemode,
                    self.max_redemptions,
                    self.times_redeemed,
                    str(self.stripe_id),
                ))


@python_2_unicode_compatible
class EventProcessingException(models.Model):

    event = models.ForeignKey("Event", null=True, on_delete=models.CASCADE)
    data = models.TextField()
    message = models.CharField(max_length=500)
    traceback = models.TextField()
    created_at = models.DateTimeField(default=timezone.now)

    def __str__(self):
        return "<{}, pk={}, Event={}>".format(self.message, self.pk, self.event)


@python_2_unicode_compatible
class Event(AccountRelatedStripeObject):

    kind = models.CharField(max_length=250)
    livemode = models.BooleanField(default=False)
    customer = models.ForeignKey("Customer", null=True, on_delete=models.CASCADE)
    webhook_message = JSONField()
    validated_message = JSONField(null=True, blank=True)
    valid = models.NullBooleanField(null=True)
    processed = models.BooleanField(default=False)
    request = models.CharField(max_length=100, blank=True)
    pending_webhooks = models.PositiveIntegerField(default=0)
    api_version = models.CharField(max_length=100, blank=True)

    @property
    def message(self):
        return self.validated_message

    def __str__(self):
        return "{} - {}".format(self.kind, self.stripe_id)


class Transfer(AccountRelatedStripeObject):

    amount = models.DecimalField(decimal_places=2, max_digits=9)
    amount_reversed = models.DecimalField(decimal_places=2, max_digits=9, null=True, blank=True)
    application_fee = models.DecimalField(decimal_places=2, max_digits=9, null=True, blank=True)
    created = models.DateTimeField(null=True, blank=True)
    currency = models.CharField(max_length=25, default="usd")
    date = models.DateTimeField()
    description = models.TextField(null=True, blank=True)
    destination = models.TextField(null=True, blank=True)
    destination_payment = models.TextField(null=True, blank=True)
    event = models.ForeignKey(
        Event, related_name="transfers",
        on_delete=models.CASCADE,
        null=True,
        blank=True
    )
    failure_code = models.TextField(null=True, blank=True)
    failure_message = models.TextField(null=True, blank=True)
    livemode = models.BooleanField(default=False)
    metadata = JSONField(null=True, blank=True)
    method = models.TextField(null=True, blank=True)
    reversed = models.BooleanField(default=False)
    source_transaction = models.TextField(null=True, blank=True)
    source_type = models.TextField(null=True, blank=True)
    statement_descriptor = models.TextField(null=True, blank=True)
    status = models.CharField(max_length=25)
    transfer_group = models.TextField(null=True, blank=True)
    type = models.TextField(null=True, blank=True)

    @property
    def stripe_transfer(self):
        stripe_account = getattr(self.stripe_account, "stripe_id", None)
        return stripe.Transfer.retrieve(
            self.stripe_id,
<<<<<<< HEAD
            stripe_account=stripe_account
=======
            stripe_account=self.stripe_account_stripe_id,
>>>>>>> 4e75fa40
        )


class TransferChargeFee(models.Model):

    transfer = models.ForeignKey(Transfer, related_name="charge_fee_details", on_delete=models.CASCADE)
    amount = models.DecimalField(decimal_places=2, max_digits=9)
    currency = models.CharField(max_length=10, default="usd")
    application = models.TextField(null=True, blank=True)
    description = models.TextField(null=True, blank=True)
    kind = models.CharField(max_length=150)
    created_at = models.DateTimeField(default=timezone.now)


@python_2_unicode_compatible
class UserAccount(models.Model):
    user = models.ForeignKey(settings.AUTH_USER_MODEL,
                             related_name="user_accounts",
                             related_query_name="user_account",
                             on_delete=models.CASCADE)
    account = models.ForeignKey("pinax_stripe.Account",
                                related_name="user_accounts",
                                related_query_name="user_account",
                                on_delete=models.CASCADE)
    customer = models.ForeignKey("pinax_stripe.Customer",
                                 related_name="user_accounts",
                                 related_query_name="user_account",
                                 on_delete=models.CASCADE)

    class Meta:
        unique_together = ("user", "account")


@python_2_unicode_compatible
class Customer(AccountRelatedStripeObject):

    user = models.OneToOneField(settings.AUTH_USER_MODEL, null=True, on_delete=models.CASCADE)
    users = models.ManyToManyField(settings.AUTH_USER_MODEL, through=UserAccount,
                                   related_name="customers",
                                   related_query_name="customers")
    account_balance = models.DecimalField(decimal_places=2, max_digits=9, null=True)
    currency = models.CharField(max_length=10, default="usd", blank=True)
    delinquent = models.BooleanField(default=False)
    default_source = models.TextField(blank=True)
    date_purged = models.DateTimeField(null=True, editable=False)

    objects = CustomerManager()

    @cached_property
    def stripe_customer(self):
        stripe_account_id = getattr(self.stripe_account, "stripe_id", None)
        return stripe.Customer.retrieve(
            self.stripe_id,
<<<<<<< HEAD
            stripe_account=stripe_account_id
=======
            stripe_account=self.stripe_account_stripe_id,
>>>>>>> 4e75fa40
        )

    def __str__(self):
        return str(self.user)

    def __repr__(self):
        return "Customer(pk={!r}, user={!r}, stripe_id={!r})".format(
            self.pk,
            self.user,
            str(self.stripe_id),
        )


class Card(StripeObject):

    customer = models.ForeignKey(Customer, on_delete=models.CASCADE)
    name = models.TextField(blank=True)
    address_line_1 = models.TextField(blank=True)
    address_line_1_check = models.CharField(max_length=15)
    address_line_2 = models.TextField(blank=True)
    address_city = models.TextField(blank=True)
    address_state = models.TextField(blank=True)
    address_country = models.TextField(blank=True)
    address_zip = models.TextField(blank=True)
    address_zip_check = models.CharField(max_length=15)
    brand = models.TextField(blank=True)
    country = models.CharField(max_length=2, blank=True)
    cvc_check = models.CharField(max_length=15, blank=True)
    dynamic_last4 = models.CharField(max_length=4, blank=True)
    tokenization_method = models.CharField(max_length=15, blank=True)
    exp_month = models.IntegerField()
    exp_year = models.IntegerField()
    funding = models.CharField(max_length=15)
    last4 = models.CharField(max_length=4, blank=True)
    fingerprint = models.TextField()


class BitcoinReceiver(StripeObject):

    customer = models.ForeignKey(Customer, on_delete=models.CASCADE)
    active = models.BooleanField(default=False)
    amount = models.DecimalField(decimal_places=2, max_digits=9)
    amount_received = models.DecimalField(decimal_places=2, max_digits=9, default=decimal.Decimal("0"))
    bitcoin_amount = models.PositiveIntegerField()  # Satoshi (10^8 Satoshi in one bitcoin)
    bitcoin_amount_received = models.PositiveIntegerField(default=0)
    bitcoin_uri = models.TextField(blank=True)
    currency = models.CharField(max_length=10, default="usd")
    description = models.TextField(blank=True)
    email = models.TextField(blank=True)
    filled = models.BooleanField(default=False)
    inbound_address = models.TextField(blank=True)
    payment = models.TextField(blank=True)
    refund_address = models.TextField(blank=True)
    uncaptured_funds = models.BooleanField(default=False)
    used_for_payment = models.BooleanField(default=False)


@python_2_unicode_compatible
class Discount(models.Model):

    coupon = models.ForeignKey("Coupon", on_delete=models.CASCADE)
    customer = models.OneToOneField("Customer", null=True, on_delete=models.CASCADE)
    subscription = models.OneToOneField("Subscription", null=True, on_delete=models.CASCADE)
    start = models.DateTimeField(null=True)
    end = models.DateTimeField(null=True)

    def __repr__(self):
        return "Discount(coupon={!r}, subscription={!r})".format(self.coupon, self.subscription)

    def apply_discount(self, amount):
        if self.end is not None and self.end < timezone.now():
            return amount
        if self.coupon.amount_off:
            return decimal.Decimal(amount - self.coupon.amount_off)
        elif self.coupon.percent_off:
            return decimal.Decimal("{:.2f}".format(amount - (decimal.Decimal(self.coupon.percent_off) / 100 * amount)))
        return amount


class Subscription(AccountRelatedStripeObject):

    STATUS_CURRENT = ["trialing", "active"]

    customer = models.ForeignKey(Customer, on_delete=models.CASCADE)
    application_fee_percent = models.DecimalField(decimal_places=2, max_digits=3, default=None, null=True)
    cancel_at_period_end = models.BooleanField(default=False)
    canceled_at = models.DateTimeField(blank=True, null=True)
    current_period_end = models.DateTimeField(blank=True, null=True)
    current_period_start = models.DateTimeField(blank=True, null=True)
    ended_at = models.DateTimeField(blank=True, null=True)
    plan = models.ForeignKey(Plan, on_delete=models.CASCADE)
    quantity = models.IntegerField()
    start = models.DateTimeField()
    status = models.CharField(max_length=25)  # trialing, active, past_due, canceled, or unpaid
    trial_end = models.DateTimeField(blank=True, null=True)
    trial_start = models.DateTimeField(blank=True, null=True)

    @property
    def stripe_subscription(self):
        return stripe.Customer.retrieve(self.customer.stripe_id).subscriptions.retrieve(self.stripe_id)

    @property
    def total_amount(self):
        total_amount = self.plan.amount * self.quantity
        if hasattr(self, "discount"):
            total_amount = self.discount.apply_discount(total_amount)
        return total_amount

    def plan_display(self):
        return self.plan.name

    def status_display(self):
        return self.status.replace("_", " ").title()

    def delete(self, using=None):
        """
        Set values to None while deleting the object so that any lingering
        references will not show previous values (such as when an Event
        signal is triggered after a subscription has been deleted)
        """
        super(Subscription, self).delete(using=using)
        self.status = None
        self.quantity = 0
        self.amount = 0

    def __repr__(self):
        return "Subscription(pk={!r}, customer={!r}, plan={!r}, status={!r}, stripe_id={!r})".format(
            self.pk,
            self.customer if hasattr(self, "customer") else None,
            self.plan if hasattr(self, "plan") else None,
            str(self.status),
            str(self.stripe_id),
        )


class Invoice(StripeAccountFromCustomerMixin, StripeObject):

    customer = models.ForeignKey(Customer, related_name="invoices", on_delete=models.CASCADE)
    amount_due = models.DecimalField(decimal_places=2, max_digits=9)
    attempted = models.NullBooleanField()
    attempt_count = models.PositiveIntegerField(null=True)
    charge = models.ForeignKey("Charge", null=True, related_name="invoices", on_delete=models.CASCADE)
    subscription = models.ForeignKey(Subscription, null=True, on_delete=models.CASCADE)
    statement_descriptor = models.TextField(blank=True)
    currency = models.CharField(max_length=10, default="usd")
    closed = models.BooleanField(default=False)
    description = models.TextField(blank=True)
    paid = models.BooleanField(default=False)
    receipt_number = models.TextField(blank=True)
    period_end = models.DateTimeField()
    period_start = models.DateTimeField()
    subtotal = models.DecimalField(decimal_places=2, max_digits=9)
    tax = models.DecimalField(decimal_places=2, max_digits=9, null=True)
    tax_percent = models.DecimalField(decimal_places=2, max_digits=9, null=True)
    total = models.DecimalField(decimal_places=2, max_digits=9)
    date = models.DateTimeField()
    webhooks_delivered_at = models.DateTimeField(null=True)

    @property
    def status(self):
        return "Paid" if self.paid else "Open"

    @property
    def stripe_invoice(self):
<<<<<<< HEAD
        try:
            stripe_account_id = getattr(self.customer.stripe_account, "stripe_id", None)
        except ObjectDoesNotExist:
            stripe_account_id = None
        return stripe.Invoice.retrieve(
            self.stripe_id,
            stripe_account=stripe_account_id
=======
        return stripe.Invoice.retrieve(
            self.stripe_id,
            stripe_account=self.stripe_account_stripe_id,
>>>>>>> 4e75fa40
        )


class InvoiceItem(models.Model):

    stripe_id = models.CharField(max_length=255)
    created_at = models.DateTimeField(default=timezone.now)
    invoice = models.ForeignKey(Invoice, related_name="items", on_delete=models.CASCADE)
    amount = models.DecimalField(decimal_places=2, max_digits=9)
    currency = models.CharField(max_length=10, default="usd")
    kind = models.CharField(max_length=25, blank=True)
    subscription = models.ForeignKey(Subscription, null=True, on_delete=models.CASCADE)
    period_start = models.DateTimeField()
    period_end = models.DateTimeField()
    proration = models.BooleanField(default=False)
    line_type = models.CharField(max_length=50)
    description = models.CharField(max_length=200, blank=True)
    plan = models.ForeignKey(Plan, null=True, on_delete=models.CASCADE)
    quantity = models.IntegerField(null=True)

    def plan_display(self):
        return self.plan.name if self.plan else ""


class Charge(StripeAccountFromCustomerMixin, StripeObject):

    customer = models.ForeignKey(Customer, null=True, related_name="charges", on_delete=models.CASCADE)
    invoice = models.ForeignKey(Invoice, null=True, related_name="charges", on_delete=models.CASCADE)
    source = models.CharField(max_length=100)
    currency = models.CharField(max_length=10, default="usd")
    amount = models.DecimalField(decimal_places=2, max_digits=9, null=True)
    amount_refunded = models.DecimalField(
        decimal_places=2,
        max_digits=9,
        null=True
    )
    description = models.TextField(blank=True)
    paid = models.NullBooleanField(null=True)
    disputed = models.NullBooleanField(null=True)
    refunded = models.NullBooleanField(null=True)
    captured = models.NullBooleanField(null=True)
    receipt_sent = models.BooleanField(default=False)
    charge_created = models.DateTimeField(null=True, blank=True)

    # These fields are extracted from the BalanceTransaction for the
    # charge and help us to know when funds from a charge are added to
    # our Stripe account's balance.
    available = models.BooleanField(default=False)
    available_on = models.DateTimeField(null=True, blank=True)
    fee = models.DecimalField(
        decimal_places=2, max_digits=9, null=True, blank=True
    )
    fee_currency = models.CharField(max_length=10, null=True, blank=True)

    transfer_group = models.TextField(null=True, blank=True)

    objects = ChargeManager()

    @property
    def stripe_charge(self):
        if self.customer is not None:
            stripe_account_id = getattr(self.customer.stripe_account, "stripe_id", None)
        else:
            stripe_account_id = None
        return stripe.Charge.retrieve(
            self.stripe_id,
<<<<<<< HEAD
            stripe_account=stripe_account_id,
=======
            stripe_account=self.stripe_account_stripe_id,
>>>>>>> 4e75fa40
            expand=["balance_transaction"]
        )

    @property
    def card(self):
        return Card.objects.filter(stripe_id=self.source).first()


@python_2_unicode_compatible
class Account(StripeObject):

    user = models.ForeignKey(settings.AUTH_USER_MODEL, null=True, on_delete=models.CASCADE)

    business_name = models.TextField(blank=True, null=True)
    business_url = models.TextField(blank=True, null=True)

    charges_enabled = models.BooleanField(default=False)
    country = models.CharField(max_length=2)
    debit_negative_balances = models.BooleanField(default=False)
    decline_charge_on_avs_failure = models.BooleanField(default=False)
    decline_charge_on_cvc_failure = models.BooleanField(default=False)
    default_currency = models.CharField(max_length=3)
    details_submitted = models.BooleanField(default=False)
    display_name = models.TextField(blank=False, null=False)
    email = models.TextField(blank=True, null=True)

    legal_entity_address_city = models.TextField(null=True, blank=True)
    legal_entity_address_country = models.TextField(null=True, blank=True)
    legal_entity_address_line1 = models.TextField(null=True, blank=True)
    legal_entity_address_line2 = models.TextField(null=True, blank=True)
    legal_entity_address_postal_code = models.TextField(null=True, blank=True)
    legal_entity_address_state = models.TextField(null=True, blank=True)
    legal_entity_dob = models.DateField(null=True)
    legal_entity_first_name = models.TextField(null=True, blank=True)
    legal_entity_gender = models.TextField(null=True, blank=True)
    legal_entity_last_name = models.TextField(null=True, blank=True)
    legal_entity_maiden_name = models.TextField(null=True, blank=True)
    legal_entity_personal_id_number_provided = models.BooleanField(default=False)
    legal_entity_phone_number = models.TextField(null=True, blank=True)
    legal_entity_ssn_last_4_provided = models.BooleanField(default=False)
    legal_entity_type = models.TextField(null=True, blank=True)
    legal_entity_verification_details = models.TextField(null=True, blank=True)
    legal_entity_verification_details_code = models.TextField(null=True, blank=True)
    legal_entity_verification_document = models.TextField(null=True, blank=True)
    legal_entity_verification_status = models.TextField(null=True, blank=True)

    # The type of the Stripe account. Can be "standard", "express", or "custom".
    type = models.TextField(null=True, blank=True)

    metadata = JSONField(null=True, blank=True)

    stripe_publishable_key = models.CharField(null=True, blank=True, max_length=100)

    product_description = models.TextField(null=True, blank=True)
    statement_descriptor = models.TextField(null=True, blank=True)
    support_email = models.TextField(null=True, blank=True)
    support_phone = models.TextField(null=True, blank=True)

    timezone = models.TextField(null=True, blank=True)

    tos_acceptance_date = models.DateField(null=True)
    tos_acceptance_ip = models.TextField(null=True, blank=True)
    tos_acceptance_user_agent = models.TextField(null=True, blank=True)

    transfer_schedule_delay_days = models.PositiveSmallIntegerField(null=True)
    transfer_schedule_interval = models.TextField(null=True, blank=True)

    transfer_schedule_monthly_anchor = models.PositiveSmallIntegerField(null=True)
    transfer_schedule_weekly_anchor = models.TextField(null=True, blank=True)

    transfer_statement_descriptor = models.TextField(null=True, blank=True)
    transfers_enabled = models.BooleanField(default=False)

    verification_disabled_reason = models.TextField(null=True, blank=True)
    verification_due_by = models.DateTimeField(null=True, blank=True)
    verification_timestamp = models.DateTimeField(null=True, blank=True)
    verification_fields_needed = JSONField(null=True, blank=True)
    authorized = models.BooleanField(default=True)

    @property
    def stripe_account(self):
        return stripe.Account.retrieve(self.stripe_id)

    def __str__(self):
        return "{} - {}".format(self.display_name, self.stripe_id)

    def __repr__(self):
        return "Account(pk={!r}, display_name={!r}, type={!r}, stripe_id={!r}, authorized={!r})".format(
            self.pk,
            str(self.display_name),
            self.type,
            str(self.stripe_id),
            self.authorized,
        )


class BankAccount(StripeObject):

    account = models.ForeignKey(Account, related_name="bank_accounts", on_delete=models.CASCADE)
    account_holder_name = models.TextField()
    account_holder_type = models.TextField()
    bank_name = models.TextField(null=True, blank=True)
    country = models.TextField()
    currency = models.TextField()
    default_for_currency = models.BooleanField(default=False)
    fingerprint = models.TextField()
    last4 = models.CharField(max_length=4)
    metadata = JSONField(null=True, blank=True)
    routing_number = models.TextField()
    status = models.TextField()

    @property
    def stripe_bankaccount(self):
        return self.account.stripe_account.external_accounts.retrieve(
            self.stripe_id
        )<|MERGE_RESOLUTION|>--- conflicted
+++ resolved
@@ -33,13 +33,10 @@
         default=None,
         blank=True,
     )
-<<<<<<< HEAD
-=======
 
     @property
     def stripe_account_stripe_id(self):
         return getattr(self.stripe_account, "stripe_id", None)
->>>>>>> 4e75fa40
 
     class Meta:
         abstract = True
@@ -207,14 +204,9 @@
 
     @property
     def stripe_transfer(self):
-        stripe_account = getattr(self.stripe_account, "stripe_id", None)
         return stripe.Transfer.retrieve(
             self.stripe_id,
-<<<<<<< HEAD
-            stripe_account=stripe_account
-=======
             stripe_account=self.stripe_account_stripe_id,
->>>>>>> 4e75fa40
         )
 
 
@@ -265,14 +257,9 @@
 
     @cached_property
     def stripe_customer(self):
-        stripe_account_id = getattr(self.stripe_account, "stripe_id", None)
         return stripe.Customer.retrieve(
             self.stripe_id,
-<<<<<<< HEAD
-            stripe_account=stripe_account_id
-=======
             stripe_account=self.stripe_account_stripe_id,
->>>>>>> 4e75fa40
         )
 
     def __str__(self):
@@ -437,19 +424,9 @@
 
     @property
     def stripe_invoice(self):
-<<<<<<< HEAD
-        try:
-            stripe_account_id = getattr(self.customer.stripe_account, "stripe_id", None)
-        except ObjectDoesNotExist:
-            stripe_account_id = None
-        return stripe.Invoice.retrieve(
-            self.stripe_id,
-            stripe_account=stripe_account_id
-=======
         return stripe.Invoice.retrieve(
             self.stripe_id,
             stripe_account=self.stripe_account_stripe_id,
->>>>>>> 4e75fa40
         )
 
 
@@ -510,17 +487,9 @@
 
     @property
     def stripe_charge(self):
-        if self.customer is not None:
-            stripe_account_id = getattr(self.customer.stripe_account, "stripe_id", None)
-        else:
-            stripe_account_id = None
         return stripe.Charge.retrieve(
             self.stripe_id,
-<<<<<<< HEAD
-            stripe_account=stripe_account_id,
-=======
             stripe_account=self.stripe_account_stripe_id,
->>>>>>> 4e75fa40
             expand=["balance_transaction"]
         )
 
