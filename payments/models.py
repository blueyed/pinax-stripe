import datetime
import decimal
import json
import traceback

from django.conf import settings
from django.core.mail import EmailMessage
from django.db import models
from django.utils import timezone
from django.template.loader import render_to_string

from django.contrib.sites.models import Site

import stripe

from jsonfield.fields import JSONField

from payments.managers import CustomerManager, ChargeManager, TransferManager
from payments.settings import PAYMENTS_PLANS, INVOICE_FROM_EMAIL, SEND_EMAIL_RECEIPTS
from payments.settings import plan_from_stripe_id
from payments.settings import User
from payments.signals import WEBHOOK_SIGNALS
from payments.signals import subscription_made, cancelled, card_changed
from payments.signals import webhook_processing_error
from payments.settings import TRIAL_PERIOD_FOR_USER_CALLBACK
from payments.settings import DEFAULT_PLAN


stripe.api_key = settings.STRIPE_SECRET_KEY
stripe.api_version = getattr(settings, "STRIPE_API_VERSION", "2012-11-07")


def convert_tstamp(response, field_name=None):
    try:
        if field_name and response[field_name]:
            return datetime.datetime.fromtimestamp(
                response[field_name],
                timezone.utc
            )
        if not field_name:
            return datetime.datetime.fromtimestamp(
                response,
                timezone.utc
            )
    except KeyError:
        pass
    return None


class StripeObject(models.Model):

    stripe_id = models.CharField(max_length=50, unique=True)
    created_at = models.DateTimeField(default=timezone.now)

    class Meta:
        abstract = True


class EventProcessingException(models.Model):

    event = models.ForeignKey("Event", null=True)
    data = models.TextField()
    message = models.CharField(max_length=500)
    traceback = models.TextField()
    created_at = models.DateTimeField(default=timezone.now)

    @classmethod
    def log(cls, data, exception, event):
        cls.objects.create(
            event=event,
            data=data or "",
            message=str(exception),
            traceback=traceback.format_exc()
        )

    def __unicode__(self):
        return u"<%s, pk=%s, Event=%s>" % (self.message, self.pk, self.event)


class Event(StripeObject):

    kind = models.CharField(max_length=250)
    livemode = models.BooleanField()
    customer = models.ForeignKey("Customer", null=True)
    webhook_message = JSONField()
    validated_message = JSONField(null=True)
    valid = models.NullBooleanField(null=True)
    processed = models.BooleanField(default=False)

    @property
    def message(self):
        return self.validated_message

    def __unicode__(self):
        return "%s - %s" % (self.kind, self.stripe_id)

    def link_customer(self):
        cus_id = None
        customer_crud_events = [
            "customer.created",
            "customer.updated",
            "customer.deleted"
        ]
        if self.kind in customer_crud_events:
            cus_id = self.message["data"]["object"]["id"]
        else:
            cus_id = self.message["data"]["object"].get("customer", None)

        if cus_id is not None:
            try:
                self.customer = Customer.objects.get(stripe_id=cus_id)
                self.save()
            except Customer.DoesNotExist:
                pass

    def validate(self):
        evt = stripe.Event.retrieve(self.stripe_id)
        self.validated_message = json.loads(
            json.dumps(
                evt.to_dict(),
                sort_keys=True,
                cls=stripe.StripeObjectEncoder
            )
        )
        if self.webhook_message["data"] == self.validated_message["data"]:
            self.valid = True
        else:
            self.valid = False
        self.save()

    def process(self):
        """
            "account.updated",
            "account.application.deauthorized",
            "charge.succeeded",
            "charge.failed",
            "charge.refunded",
            "charge.dispute.created",
            "charge.dispute.updated",
            "chagne.dispute.closed",
            "customer.created",
            "customer.updated",
            "customer.deleted",
            "customer.subscription.created",
            "customer.subscription.updated",
            "customer.subscription.deleted",
            "customer.subscription.trial_will_end",
            "customer.discount.created",
            "customer.discount.updated",
            "customer.discount.deleted",
            "invoice.created",
            "invoice.updated",
            "invoice.payment_succeeded",
            "invoice.payment_failed",
            "invoiceitem.created",
            "invoiceitem.updated",
            "invoiceitem.deleted",
            "plan.created",
            "plan.updated",
            "plan.deleted",
            "coupon.created",
            "coupon.updated",
            "coupon.deleted",
            "transfer.created",
            "transfer.updated",
            "transfer.failed",
            "ping"
        """
        if self.valid and not self.processed:
            try:
                if not self.kind.startswith("plan.") and \
                        not self.kind.startswith("transfer."):
                    self.link_customer()
                if self.kind.startswith("invoice."):
                    Invoice.handle_event(self)
                elif self.kind.startswith("charge."):
                    if not self.customer:
                        self.link_customer()
                    self.customer.record_charge(
                        self.message["data"]["object"]["id"]
                    )
                elif self.kind.startswith("transfer."):
                    Transfer.process_transfer(
                        self,
                        self.message["data"]["object"]
                    )
                elif self.kind.startswith("customer.subscription."):
                    if not self.customer:
                        self.link_customer()
                    if self.customer:
                        self.customer.sync_current_subscription()
                elif self.kind == "customer.deleted":
                    if not self.customer:
                        self.link_customer()
                    self.customer.purge()
                self.send_signal()
                self.processed = True
                self.save()
            except stripe.StripeError, e:
                EventProcessingException.log(
                    data=e.http_body,
                    exception=e,
                    event=self
                )
                webhook_processing_error.send(
                    sender=Event,
                    data=e.http_body,
                    exception=e
                )

    def send_signal(self):
        signal = WEBHOOK_SIGNALS.get(self.kind)
        if signal:
            return signal.send(sender=Event, event=self)


class Transfer(StripeObject):
    event = models.ForeignKey(Event, related_name="transfers")
    amount = models.DecimalField(decimal_places=2, max_digits=7)
    status = models.CharField(max_length=25)
    date = models.DateTimeField()
    description = models.TextField(null=True, blank=True)
    adjustment_count = models.IntegerField()
    adjustment_fees = models.DecimalField(decimal_places=2, max_digits=7)
    adjustment_gross = models.DecimalField(decimal_places=2, max_digits=7)
    charge_count = models.IntegerField()
    charge_fees = models.DecimalField(decimal_places=2, max_digits=7)
    charge_gross = models.DecimalField(decimal_places=2, max_digits=7)
    collected_fee_count = models.IntegerField()
    collected_fee_gross = models.DecimalField(decimal_places=2, max_digits=7)
    net = models.DecimalField(decimal_places=2, max_digits=7)
    refund_count = models.IntegerField()
    refund_fees = models.DecimalField(decimal_places=2, max_digits=7)
    refund_gross = models.DecimalField(decimal_places=2, max_digits=7)
    validation_count = models.IntegerField()
    validation_fees = models.DecimalField(decimal_places=2, max_digits=7)

    objects = TransferManager()

    def update_status(self):
        self.status = stripe.Transfer.retrieve(self.stripe_id).status
        self.save()

    @classmethod
    def process_transfer(cls, event, transfer):
        defaults = {
            "amount": transfer["amount"] / decimal.Decimal("100"),
            "status": transfer["status"],
            "date": convert_tstamp(transfer, "date"),
            "description": transfer.get("description", ""),
            "adjustment_count": transfer["summary"]["adjustment_count"],
            "adjustment_fees": transfer["summary"]["adjustment_fees"],
            "adjustment_gross": transfer["summary"]["adjustment_gross"],
            "charge_count": transfer["summary"]["charge_count"],
            "charge_fees": transfer["summary"]["charge_fees"],
            "charge_gross": transfer["summary"]["charge_gross"],
            "collected_fee_count": transfer["summary"]["collected_fee_count"],
            "collected_fee_gross": transfer["summary"]["collected_fee_gross"],
            "net": transfer["summary"]["net"] / decimal.Decimal("100"),
            "refund_count": transfer["summary"]["refund_count"],
            "refund_fees": transfer["summary"]["refund_fees"],
            "refund_gross": transfer["summary"]["refund_gross"],
            "validation_count": transfer["summary"]["validation_count"],
            "validation_fees": transfer["summary"]["validation_fees"],
        }
        for field in defaults:
            if field.endswith("fees") or field.endswith("gross"):
                defaults[field] = defaults[field] / decimal.Decimal("100")
        if event.kind == "transfer.paid":
            defaults.update({"event": event})
            obj, created = Transfer.objects.get_or_create(
                stripe_id=transfer["id"],
                defaults=defaults
            )
        else:
            obj, created = Transfer.objects.get_or_create(
                stripe_id=transfer["id"],
                event=event,
                defaults=defaults
            )
        if created:
            for fee in transfer["summary"]["charge_fee_details"]:
                obj.charge_fee_details.create(
                    amount=fee["amount"] / decimal.Decimal("100"),
                    application=fee.get("application", ""),
                    description=fee.get("description", ""),
                    kind=fee["type"]
                )
        else:
            obj.status = transfer["status"]
            obj.save()
        if event.kind == "transfer.updated":
            obj.update_status()


class TransferChargeFee(models.Model):
    transfer = models.ForeignKey(Transfer, related_name="charge_fee_details")
    amount = models.DecimalField(decimal_places=2, max_digits=7)
    application = models.TextField(null=True, blank=True)
    description = models.TextField(null=True, blank=True)
    kind = models.CharField(max_length=150)
    created_at = models.DateTimeField(default=timezone.now)


class Customer(StripeObject):

    user = models.OneToOneField(User, null=True)
    card_fingerprint = models.CharField(max_length=200, blank=True)
    card_last_4 = models.CharField(max_length=4, blank=True)
    card_kind = models.CharField(max_length=50, blank=True)
    date_purged = models.DateTimeField(null=True, editable=False)

    objects = CustomerManager()

    def __unicode__(self):
        return unicode(self.user)

    @property
    def stripe_customer(self):
        return stripe.Customer.retrieve(self.stripe_id)

    def purge(self):
        try:
            self.stripe_customer.delete()
        except stripe.InvalidRequestError as e:
            if e.message.startswith("No such customer:"):
                # The exception was thrown because the customer was already
                # deleted on the stripe side, ignore the exception
                pass
            else:
                # The exception was raised for another reason, re-raise it
                raise
        self.user = None
        self.card_fingerprint = ""
        self.card_last_4 = ""
        self.card_kind = ""
        self.date_purged = timezone.now()
        self.save()

    def delete(self, using=None):
        # Only way to delete a customer is to use SQL
        self.purge()

    def can_charge(self):
        return self.card_fingerprint and \
            self.card_last_4 and \
            self.card_kind and \
            self.date_purged is None

    def has_active_subscription(self):
        try:
            return self.current_subscription.is_valid()
        except CurrentSubscription.DoesNotExist:
            return False

    def cancel(self):
        try:
            current = self.current_subscription
        except CurrentSubscription.DoesNotExist:
            return
        sub = self.stripe_customer.cancel_subscription()
        current.status = sub.status
        current.period_end = convert_tstamp(sub, "current_period_end")
        current.save()
        cancelled.send(sender=self, stripe_response=sub)

    @classmethod
    def create(cls, user):

        trial_days = None
        if TRIAL_PERIOD_FOR_USER_CALLBACK:
            trial_days = TRIAL_PERIOD_FOR_USER_CALLBACK(user)

        stripe_customer = stripe.Customer.create(
            email=user.email
        )
        cus = Customer.objects.create(
            user=user,
            stripe_id=stripe_customer.id
        )

        if DEFAULT_PLAN and trial_days:
            cus.subscribe(plan=DEFAULT_PLAN, trial_days=trial_days)

        return cus

    def update_card(self, token):
        cu = self.stripe_customer
        cu.card = token
        cu.save()
        self.card_fingerprint = cu.active_card.fingerprint
        self.card_last_4 = cu.active_card.last4
        self.card_kind = cu.active_card.type
        self.save()
        card_changed.send(sender=self, stripe_response=cu)

    def retry_unpaid_invoices(self):
        self.sync_invoices()
        for inv in self.invoices.filter(paid=False, closed=False):
            try:
                inv.retry()  # Always retry unpaid invoices
            except stripe.InvalidRequestError, error:
                if error.message != "Invoice is already paid":
                    raise error

    def send_invoice(self):
        try:
            invoice = stripe.Invoice.create(customer=self.stripe_id)
            invoice.pay()
            return True
        except stripe.InvalidRequestError:
            return False  # There was nothing to invoice

    def sync(self, cu=None):
        cu = cu or self.stripe_customer
        if hasattr(cu, "active_card"):
            self.card_fingerprint = cu.active_card.fingerprint
            self.card_last_4 = cu.active_card.last4
            self.card_kind = cu.active_card.type
            self.save()

    def sync_invoices(self, cu=None):
        cu = cu or self.stripe_customer
        for invoice in cu.invoices().data:
            Invoice.sync_from_stripe_data(invoice, send_receipt=False)

    def sync_charges(self, cu=None):
        cu = cu or self.stripe_customer
        for charge in cu.charges().data:
            self.record_charge(charge.id)

    def sync_current_subscription(self, cu=None):
        cu = cu or self.stripe_customer
        sub = getattr(cu, "subscription", None)
        if sub is None:
            try:
                self.current_subscription.delete()
            except CurrentSubscription.DoesNotExist:
                pass
        else:
            try:
                sub_obj = self.current_subscription
                sub_obj.plan = plan_from_stripe_id(sub.plan.id)
                sub_obj.current_period_start = convert_tstamp(
                    sub.current_period_start
                )
                sub_obj.current_period_end = convert_tstamp(
                    sub.current_period_end
                )
                sub_obj.amount = (sub.plan.amount / decimal.Decimal("100"))
                sub_obj.status = sub.status
                sub_obj.start = convert_tstamp(sub.start)
                sub_obj.quantity = sub.quantity
                sub_obj.save()
            except CurrentSubscription.DoesNotExist:
                sub_obj = CurrentSubscription.objects.create(
                    customer=self,
                    plan=plan_from_stripe_id(sub.plan.id),
                    current_period_start=convert_tstamp(
                        sub.current_period_start
                    ),
                    current_period_end=convert_tstamp(
                        sub.current_period_end
                    ),
                    amount=(sub.plan.amount / decimal.Decimal("100")),
                    status=sub.status,
                    start=convert_tstamp(sub.start),
                    quantity=sub.quantity
                )

            if sub.trial_start and sub.trial_end:
                sub_obj.trial_start = convert_tstamp(sub.trial_start)
                sub_obj.trial_end = convert_tstamp(sub.trial_end)
                sub_obj.save()

            return sub_obj

    def update_plan_quantity(self, quantity, charge_immediately=False):
        self.subscribe(
            plan=plan_from_stripe_id(
                self.stripe_customer.subscription.plan.id
            ),
            quantity=quantity,
            charge_immediately=charge_immediately
        )

    def subscribe(self, plan, quantity=1, trial_days=None,
                  charge_immediately=True):
        cu = self.stripe_customer
        if trial_days:
            resp = cu.update_subscription(
                plan=PAYMENTS_PLANS[plan]["stripe_plan_id"],
                trial_end=timezone.now() + datetime.timedelta(days=trial_days),
                quantity=quantity
            )
        else:
            resp = cu.update_subscription(
                plan=PAYMENTS_PLANS[plan]["stripe_plan_id"],
                quantity=quantity
            )
        self.sync_current_subscription()
        if charge_immediately:
            self.send_invoice()
        subscription_made.send(sender=self, plan=plan, stripe_response=resp)

    def charge(self, amount, currency="usd", description=None):
        """
        This method expects `amount` to be a Decimal type representing a
        dollar amount. It will be converted to cents so any decimals beyond
        two will be ignored.
        """
        if not isinstance(amount, decimal.Decimal):
            raise ValueError(
                "You must supply a decimal value representing dollars."
            )
        resp = stripe.Charge.create(
            amount=int(amount * 100),  # Convert dollars into cents
            currency=currency,
            customer=self.stripe_id,
            description=description,
        )
        obj = self.record_charge(resp["id"])
        obj.send_receipt()
        return obj

    def record_charge(self, charge_id):
        data = stripe.Charge.retrieve(charge_id)
        return Charge.sync_from_stripe_data(data)


class CurrentSubscription(models.Model):

    customer = models.OneToOneField(
        Customer,
        related_name="current_subscription",
        null=True
    )
    plan = models.CharField(max_length=100)
    quantity = models.IntegerField()
    start = models.DateTimeField()
    # trialing, active, past_due, canceled, or unpaid
    status = models.CharField(max_length=25)
    canceled_at = models.DateTimeField(null=True)
    current_period_end = models.DateTimeField(null=True)
    current_period_start = models.DateTimeField(null=True)
    ended_at = models.DateTimeField(null=True)
    trial_end = models.DateTimeField(null=True)
    trial_start = models.DateTimeField(null=True)
    amount = models.DecimalField(decimal_places=2, max_digits=7)

    created_at = models.DateTimeField(default=timezone.now)

    def plan_display(self):
        return PAYMENTS_PLANS[self.plan]["name"]

    def status_display(self):
        return self.status.replace("_", " ").title()

    def is_period_current(self):
        return self.current_period_end > timezone.now()

    def is_status_current(self):
        return self.status in ["trialing", "active", "canceled"]

    def is_valid(self):
        return self.is_period_current() and self.is_status_current()


class Invoice(models.Model):

    stripe_id = models.CharField(max_length=50)
    customer = models.ForeignKey(Customer, related_name="invoices")
    attempted = models.NullBooleanField()
    attempts = models.PositiveIntegerField(null=True)
    closed = models.BooleanField()
    paid = models.BooleanField()
    period_end = models.DateTimeField()
    period_start = models.DateTimeField()
    subtotal = models.DecimalField(decimal_places=2, max_digits=7)
    total = models.DecimalField(decimal_places=2, max_digits=7)
    date = models.DateTimeField()
    charge = models.CharField(max_length=50, blank=True)
    created_at = models.DateTimeField(default=timezone.now)

    class Meta:
        ordering = ["-date"]

    def retry(self):
        if not self.paid and not self.closed:
            inv = stripe.Invoice.retrieve(self.stripe_id)
            inv.pay()
            return True
        return False

    def status(self):
        if self.paid:
            return "Paid"
        return "Open"

    @classmethod
    def sync_from_stripe_data(cls, stripe_invoice, send_receipt=True):
        c = Customer.objects.get(stripe_id=stripe_invoice["customer"])
        period_end = convert_tstamp(stripe_invoice, "period_end")
        period_start = convert_tstamp(stripe_invoice, "period_start")
        date = convert_tstamp(stripe_invoice, "date")

        invoice, created = cls.objects.get_or_create(
            stripe_id=stripe_invoice["id"],
            defaults=dict(
                customer=c,
                attempted=stripe_invoice["attempted"],
                closed=stripe_invoice["closed"],
                paid=stripe_invoice["paid"],
                period_end=period_end,
                period_start=period_start,
                subtotal=stripe_invoice["subtotal"] / decimal.Decimal("100"),
                total=stripe_invoice["total"] / decimal.Decimal("100"),
                date=date,
                charge=stripe_invoice.get("charge") or ""
            )
        )
        if not created:
            # pylint: disable=C0301
            invoice.attempted = stripe_invoice["attempted"]
            invoice.closed = stripe_invoice["closed"]
            invoice.paid = stripe_invoice["paid"]
            invoice.period_end = period_end
            invoice.period_start = period_start
            invoice.subtotal = stripe_invoice["subtotal"] / decimal.Decimal("100")
            invoice.total = stripe_invoice["total"] / decimal.Decimal("100")
            invoice.date = date
            invoice.charge = stripe_invoice.get("charge") or ""
            invoice.save()

        for item in stripe_invoice["lines"].get("data", []):
            period_end = convert_tstamp(item["period"], "end")
            period_start = convert_tstamp(item["period"], "start")

            if item.get("plan"):
                plan = plan_from_stripe_id(item["plan"]["id"])
            else:
                plan = ""

            inv_item, inv_item_created = invoice.items.get_or_create(
                stripe_id=item["id"],
                defaults=dict(
                    amount=(item["amount"] / decimal.Decimal("100")),
                    currency=item["currency"],
                    proration=item["proration"],
                    description=item.get("description") or "",
                    line_type=item["type"],
                    plan=plan,
                    period_start=period_start,
                    period_end=period_end,
                    quantity=item.get("quantity")
                )
            )
            if not inv_item_created:
                inv_item.amount = (item["amount"] / decimal.Decimal("100"))
                inv_item.currency = item["currency"]
                inv_item.proration = item["proration"]
                inv_item.description = item.get("description") or ""
                inv_item.line_type = item["type"]
                inv_item.plan = plan
                inv_item.period_start = period_start
                inv_item.period_end = period_end
                inv_item.quantity = item.get("quantity")
                inv_item.save()

        if stripe_invoice.get("charge"):
            obj = c.record_charge(stripe_invoice["charge"])
            obj.invoice = invoice
            obj.save()
            if send_receipt:
                obj.send_receipt()
        return invoice

    @classmethod
    def handle_event(cls, event, send_receipt=SEND_EMAIL_RECEIPTS):
        valid_events = ["invoice.payment_failed", "invoice.payment_succeeded"]
        if event.kind in valid_events:
            invoice_data = event.message["data"]["object"]
            stripe_invoice = stripe.Invoice.retrieve(invoice_data["id"])
            cls.sync_from_stripe_data(stripe_invoice, send_receipt=send_receipt)


<<<<<<< HEAD
class InvoiceItem(models.Model):

    stripe_id = models.CharField(max_length=50)
    created_at = models.DateTimeField(default=timezone.now)
=======
class InvoiceItem(StripeObject):

>>>>>>> 469d75bb
    invoice = models.ForeignKey(Invoice, related_name="items")
    amount = models.DecimalField(decimal_places=2, max_digits=7)
    currency = models.CharField(max_length=10)
    period_start = models.DateTimeField()
    period_end = models.DateTimeField()
    proration = models.BooleanField()
    line_type = models.CharField(max_length=50)
    description = models.CharField(max_length=200, blank=True)
    plan = models.CharField(max_length=100, blank=True)
    quantity = models.IntegerField(null=True)

    def plan_display(self):
        return PAYMENTS_PLANS[self.plan]["name"]


class Charge(StripeObject):

    customer = models.ForeignKey(Customer, related_name="charges")
    invoice = models.ForeignKey(Invoice, null=True, related_name="charges")
    card_last_4 = models.CharField(max_length=4, blank=True)
    card_kind = models.CharField(max_length=50, blank=True)
    amount = models.DecimalField(decimal_places=2, max_digits=7, null=True)
    amount_refunded = models.DecimalField(
        decimal_places=2,
        max_digits=7,
        null=True
    )
    description = models.TextField(blank=True)
    paid = models.NullBooleanField(null=True)
    disputed = models.NullBooleanField(null=True)
    refunded = models.NullBooleanField(null=True)
    fee = models.DecimalField(decimal_places=2, max_digits=7, null=True)
    receipt_sent = models.BooleanField(default=False)
    charge_created = models.DateTimeField(null=True, blank=True)

    objects = ChargeManager()

    def calculate_refund_amount(self, amount=None):
        eligible_to_refund = self.amount - (self.amount_refunded or 0)
        if amount:
            amount_to_refund = min(eligible_to_refund, amount)
        else:
            amount_to_refund = eligible_to_refund
        return int(amount_to_refund * 100)

    def refund(self, amount=None):
        # pylint: disable=E1121
        charge_obj = stripe.Charge.retrieve(
            self.stripe_id
        ).refund(
            amount=self.calculate_refund_amount(amount=amount)
        )
        Charge.sync_from_stripe_data(charge_obj)

    @classmethod
    def sync_from_stripe_data(cls, data):
        customer = Customer.objects.get(stripe_id=data["customer"])
        obj, _ = customer.charges.get_or_create(
            stripe_id=data["id"]
        )
        invoice_id = data.get("invoice", None)
        if obj.customer.invoices.filter(stripe_id=invoice_id).exists():
            obj.invoice = obj.customer.invoices.get(stripe_id=invoice_id)
        obj.card_last_4 = data["card"]["last4"]
        obj.card_kind = data["card"]["type"]
        obj.amount = (data["amount"] / decimal.Decimal("100"))
        obj.paid = data["paid"]
        obj.refunded = data["refunded"]
        obj.fee = (data["fee"] / decimal.Decimal("100"))
        obj.disputed = data["dispute"] is not None
        obj.charge_created = convert_tstamp(data, "created")
        if data.get("description"):
            obj.description = data["description"]
        if data.get("amount_refunded"):
            # pylint: disable=C0301
            obj.amount_refunded = (data["amount_refunded"] / decimal.Decimal("100"))
        if data["refunded"]:
            obj.amount_refunded = (data["amount"] / decimal.Decimal("100"))
        obj.save()
        return obj

    def send_receipt(self):
        if not self.receipt_sent:
            site = Site.objects.get_current()
            protocol = getattr(settings, "DEFAULT_HTTP_PROTOCOL", "http")
            ctx = {
                "charge": self,
                "site": site,
                "protocol": protocol,
            }
            subject = render_to_string("payments/email/subject.txt", ctx)
            subject = subject.strip()
            message = render_to_string("payments/email/body.txt", ctx)
            num_sent = EmailMessage(
                subject,
                message,
                to=[self.customer.user.email],
                from_email=INVOICE_FROM_EMAIL
            ).send()
            self.receipt_sent = num_sent > 0
            self.save()<|MERGE_RESOLUTION|>--- conflicted
+++ resolved
@@ -684,15 +684,10 @@
             cls.sync_from_stripe_data(stripe_invoice, send_receipt=send_receipt)
 
 
-<<<<<<< HEAD
 class InvoiceItem(models.Model):
 
     stripe_id = models.CharField(max_length=50)
     created_at = models.DateTimeField(default=timezone.now)
-=======
-class InvoiceItem(StripeObject):
-
->>>>>>> 469d75bb
     invoice = models.ForeignKey(Invoice, related_name="items")
     amount = models.DecimalField(decimal_places=2, max_digits=7)
     currency = models.CharField(max_length=10)
