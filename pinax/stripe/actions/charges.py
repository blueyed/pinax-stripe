--- conflicted
+++ resolved
@@ -90,12 +90,8 @@
         destination_account: stripe_id of a connected account
         destination_amount: amount to transfer to the `destination_account` without creating an application fee
         application_fee: used with `destination_account` to add a fee destined for the platform account
-<<<<<<< HEAD
-        on_behalf_of: stripe_id of a connected account. Creates direct Charges to this account.
+        on_behalf_of: Stripe account ID that these funds are intended for. Automatically set if you use the destination parameter.
         idempotency_key: Any string that allows retries to be performed safely.
-=======
-        on_behalf_of: Stripe account ID that these funds are intended for. Automatically set if you use the destination parameter.
->>>>>>> a627d3dc
 
     Returns:
         a pinax.stripe.models.Charge object
