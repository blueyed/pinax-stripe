import datetime
import decimal
import json
import time
from unittest import skipIf

import django
from django.contrib.auth import get_user_model
from django.test import TestCase
from django.utils import timezone

import stripe
from mock import Mock, patch

from ..actions import (
    accounts,
    charges,
    coupons,
    customers,
    events,
    externalaccounts,
    invoices,
    plans,
    refunds,
    sources,
    subscriptions,
    transfers
)
from ..models import (
    Account,
    BitcoinReceiver,
    Card,
    Charge,
    Coupon,
    Customer,
    Discount,
    Event,
    Invoice,
    Plan,
    Subscription,
    Transfer,
    UserAccount
)


class ChargesTests(TestCase):

    def setUp(self):
        self.User = get_user_model()
        self.user = self.User.objects.create_user(
            username="patrick",
            email="paltman@example.com"
        )
        self.customer = Customer.objects.create(
            user=self.user,
            stripe_id="cus_xxxxxxxxxxxxxxx"
        )

    def test_calculate_refund_amount(self):
        charge = Charge(amount=decimal.Decimal("100"), amount_refunded=decimal.Decimal("50"))
        expected = decimal.Decimal("50")
        actual = charges.calculate_refund_amount(charge)
        self.assertEquals(expected, actual)

    def test_calculate_refund_amount_with_amount_under(self):
        charge = Charge(amount=decimal.Decimal("100"), amount_refunded=decimal.Decimal("50"))
        expected = decimal.Decimal("25")
        actual = charges.calculate_refund_amount(charge, amount=decimal.Decimal("25"))
        self.assertEquals(expected, actual)

    def test_calculate_refund_amount_with_amount_over(self):
        charge = Charge(amount=decimal.Decimal("100"), amount_refunded=decimal.Decimal("50"))
        expected = decimal.Decimal("50")
        actual = charges.calculate_refund_amount(charge, amount=decimal.Decimal("100"))
        self.assertEquals(expected, actual)

    def test_create_amount_not_decimal_raises_error(self):
        with self.assertRaises(ValueError):
            charges.create(customer=self.customer, amount=10)

    def test_create_no_customer_nor_source_raises_error(self):
        with self.assertRaises(ValueError) as exc:
            charges.create(amount=decimal.Decimal("10"),
                           customer=None)
            self.assertEquals(exc.exception.args, ("Must provide `customer` or `source`.",))

    @patch("pinax.stripe.hooks.hookset.send_receipt")
    @patch("pinax.stripe.actions.charges.sync_charge_from_stripe_data")
    @patch("stripe.Charge.create")
    def test_create_send_receipt_False_skips_sending_receipt(self, CreateMock, SyncMock, SendReceiptMock):
        charges.create(amount=decimal.Decimal("10"), customer=self.customer, send_receipt=False)
        self.assertTrue(CreateMock.called)
        self.assertTrue(SyncMock.called)
        self.assertFalse(SendReceiptMock.called)

    @patch("pinax.stripe.hooks.hookset.send_receipt")
    @patch("pinax.stripe.actions.charges.sync_charge_from_stripe_data")
    @patch("stripe.Charge.create")
    def test_create(self, CreateMock, SyncMock, SendReceiptMock):
        charges.create(amount=decimal.Decimal("10"), customer=self.customer)
        self.assertTrue(CreateMock.called)
        self.assertTrue(SyncMock.called)
        self.assertTrue(SendReceiptMock.called)

    @patch("pinax.stripe.hooks.hookset.send_receipt")
    @patch("pinax.stripe.actions.charges.sync_charge_from_stripe_data")
    @patch("stripe.Charge.create")
    def test_create_with_app_fee(self, CreateMock, SyncMock, SendReceiptMock):
        charges.create(
            amount=decimal.Decimal("10"),
            customer=self.customer,
            destination_account="xxx",
            application_fee=decimal.Decimal("25")
        )
        self.assertTrue(CreateMock.called)
        _, kwargs = CreateMock.call_args
        self.assertEqual(kwargs["application_fee"], 2500)
        self.assertEqual(kwargs["destination"]["account"], "xxx")
        self.assertEqual(kwargs["destination"].get("amount"), None)
        self.assertTrue(SyncMock.called)
        self.assertTrue(SendReceiptMock.called)

    @patch("pinax.stripe.hooks.hookset.send_receipt")
    @patch("pinax.stripe.actions.charges.sync_charge_from_stripe_data")
    @patch("stripe.Charge.create")
    def test_create_with_destination(self, CreateMock, SyncMock, SendReceiptMock):
        charges.create(
            amount=decimal.Decimal("10"),
            customer=self.customer,
            destination_account="xxx",
            destination_amount=decimal.Decimal("45")
        )
        self.assertTrue(CreateMock.called)
        _, kwargs = CreateMock.call_args
        self.assertEqual(kwargs["destination"]["account"], "xxx")
        self.assertEqual(kwargs["destination"]["amount"], 4500)
        self.assertTrue(SyncMock.called)
        self.assertTrue(SendReceiptMock.called)

    @patch("pinax.stripe.hooks.hookset.send_receipt")
    @patch("pinax.stripe.actions.charges.sync_charge_from_stripe_data")
    @patch("stripe.Charge.create")
    def test_create_with_on_behalf_of(self, CreateMock, SyncMock, SendReceiptMock):
        charges.create(
            amount=decimal.Decimal("10"),
            customer=self.customer,
            on_behalf_of="account",
        )
        self.assertTrue(CreateMock.called)
        _, kwargs = CreateMock.call_args
<<<<<<< HEAD
        self.assertEqual(kwargs["stripe_account"], "account")
=======
        self.assertEqual(kwargs["on_behalf_of"], "account")
>>>>>>> e7bcb036
        self.assertTrue(SyncMock.called)
        self.assertTrue(SendReceiptMock.called)

    @patch("pinax.stripe.hooks.hookset.send_receipt")
    @patch("pinax.stripe.actions.charges.sync_charge_from_stripe_data")
    @patch("stripe.Charge.create")
    def test_create_with_destination_and_on_behalf_of(self, CreateMock, SyncMock, SendReceiptMock):
        with self.assertRaises(ValueError):
            charges.create(
                amount=decimal.Decimal("10"),
                customer=self.customer,
                destination_account="xxx",
                on_behalf_of="account",
            )

    @patch("stripe.Charge.create")
    def test_create_not_decimal_raises_exception(self, CreateMock):
        with self.assertRaises(ValueError):
            charges.create(
                amount=decimal.Decimal("100"),
                customer=self.customer,
                application_fee=10
            )

    @patch("stripe.Charge.create")
    def test_create_app_fee_no_dest_raises_exception(self, CreateMock):
        with self.assertRaises(ValueError):
            charges.create(
                amount=decimal.Decimal("100"),
                customer=self.customer,
                application_fee=decimal.Decimal("10")
            )

    @patch("stripe.Charge.create")
    def test_create_app_fee_dest_acct_and_dest_amt_raises_exception(self, CreateMock):
        with self.assertRaises(ValueError):
            charges.create(
                amount=decimal.Decimal("100"),
                customer=self.customer,
                application_fee=decimal.Decimal("10"),
                destination_account="xxx",
                destination_amount=decimal.Decimal("15")
            )

    @patch("pinax.stripe.actions.charges.sync_charge_from_stripe_data")
    @patch("stripe.Charge.retrieve")
    def test_capture(self, RetrieveMock, SyncMock):
        charges.capture(Charge(amount=decimal.Decimal("100"), currency="usd"))
        self.assertTrue(RetrieveMock.return_value.capture.called)
        self.assertTrue(SyncMock.called)

    @patch("pinax.stripe.actions.charges.sync_charge_from_stripe_data")
    @patch("stripe.Charge.retrieve")
    def test_capture_with_amount(self, RetrieveMock, SyncMock):
        charges.capture(Charge(amount=decimal.Decimal("100"), currency="usd"), amount=decimal.Decimal("50"))
        self.assertTrue(RetrieveMock.return_value.capture.called)
        _, kwargs = RetrieveMock.return_value.capture.call_args
        self.assertEquals(kwargs["amount"], 5000)
        self.assertTrue(SyncMock.called)

    @patch("pinax.stripe.actions.charges.sync_charge")
    def test_update_availability(self, SyncMock):
        Charge.objects.create(customer=self.customer, amount=decimal.Decimal("100"), currency="usd", paid=True, captured=True, available=False, refunded=False)
        charges.update_charge_availability()
        self.assertTrue(SyncMock.called)


class CouponsTests(TestCase):

    def test_purge_local(self):
        Coupon.objects.create(stripe_id="100OFF", percent_off=decimal.Decimal(100.00))
        self.assertTrue(Coupon.objects.filter(stripe_id="100OFF").exists())
        coupons.purge_local({"id": "100OFF"})
        self.assertFalse(Coupon.objects.filter(stripe_id="100OFF").exists())

    def test_purge_local_with_account(self):
        account = Account.objects.create(stripe_id="acc_XXX")
        Coupon.objects.create(stripe_id="100OFF", percent_off=decimal.Decimal(100.00), stripe_account=account)
        self.assertTrue(Coupon.objects.filter(stripe_id="100OFF").exists())
        coupons.purge_local({"id": "100OFF"})
        self.assertTrue(Coupon.objects.filter(stripe_id="100OFF").exists())
        coupons.purge_local({"id": "100OFF"}, stripe_account=account)
        self.assertFalse(Coupon.objects.filter(stripe_id="100OFF").exists())


class CustomersTests(TestCase):

    def setUp(self):
        self.User = get_user_model()
        self.user = self.User.objects.create_user(
            username="patrick",
            email="paltman@example.com"
        )
        self.plan = Plan.objects.create(
            stripe_id="p1",
            amount=10,
            currency="usd",
            interval="monthly",
            interval_count=1,
            name="Pro"
        )
        self.account = Account.objects.create(stripe_id="acc_XXX")

    def test_get_customer_for_user(self):
        expected = Customer.objects.create(stripe_id="x", user=self.user)
        actual = customers.get_customer_for_user(self.user)
        self.assertEquals(expected, actual)

    def test_get_customer_for_user_not_exists(self):
        actual = customers.get_customer_for_user(self.user)
        self.assertIsNone(actual)

    @patch("pinax.stripe.actions.customers.sync_customer")
    @patch("stripe.Customer.retrieve")
    def test_set_default_source(self, RetrieveMock, SyncMock):
        customers.set_default_source(Customer(), "the source")
        self.assertEquals(RetrieveMock().default_source, "the source")
        self.assertTrue(RetrieveMock().save.called)
        self.assertTrue(SyncMock.called)

    @patch("pinax.stripe.actions.customers.sync_customer")
    @patch("stripe.Customer.create")
    def test_customer_create_user_only(self, CreateMock, SyncMock):
        CreateMock.return_value = dict(id="cus_XXXXX")
        customer = customers.create(self.user)
        self.assertEqual(customer.user, self.user)
        self.assertEqual(customer.stripe_id, "cus_XXXXX")
        _, kwargs = CreateMock.call_args
        self.assertEqual(kwargs["email"], self.user.email)
        self.assertIsNone(kwargs["source"])
        self.assertIsNone(kwargs["plan"])
        self.assertIsNone(kwargs["trial_end"])
        self.assertTrue(SyncMock.called)

    @patch("stripe.Customer.retrieve")
    @patch("stripe.Customer.create")
    def test_customer_create_user_duplicate(self, CreateMock, RetrieveMock):
        # Create an existing database customer for this user
        original = Customer.objects.create(user=self.user, stripe_id="cus_XXXXX")

        new_customer = Mock()
        RetrieveMock.return_value = new_customer
        customer = customers.create(self.user)

        # But only one customer will exist - the original one
        self.assertEqual(Customer.objects.count(), 1)
        self.assertEqual(customer.stripe_id, original.stripe_id)

        # Check that the customer hasn't been modified
        self.assertEqual(customer.user, self.user)
        self.assertEqual(customer.stripe_id, "cus_XXXXX")
        CreateMock.assert_not_called()

    @patch("stripe.Customer.retrieve")
    @patch("stripe.Customer.create")
    def test_customer_create_local_customer_but_no_remote(self, CreateMock, RetrieveMock):
        # Create an existing database customer for this user
        Customer.objects.create(user=self.user, stripe_id="cus_XXXXX")

        RetrieveMock.side_effect = stripe.error.InvalidRequestError(
            message="invalid", param=None)

        # customers.Create will return a new customer instance
        CreateMock.return_value = {
            "id": "cus_YYYYY",
            "account_balance": 0,
            "currency": "us",
            "delinquent": False,
            "default_source": "",
            "sources": {"data": []},
            "subscriptions": {"data": []},
        }
        customer = customers.create(self.user)

        # But a customer *was* retrieved, but not found
        RetrieveMock.assert_called_once_with("cus_XXXXX")

        # But only one customer will exist - the original one
        self.assertEqual(Customer.objects.count(), 1)
        self.assertEqual(customer.stripe_id, "cus_YYYYY")

        # Check that the customer hasn't been modified
        self.assertEqual(customer.user, self.user)
        self.assertEqual(customer.stripe_id, "cus_YYYYY")
        _, kwargs = CreateMock.call_args
        self.assertEqual(kwargs["email"], self.user.email)
        self.assertIsNone(kwargs["source"])
        self.assertIsNone(kwargs["plan"])
        self.assertIsNone(kwargs["trial_end"])

    @patch("pinax.stripe.actions.invoices.create_and_pay")
    @patch("pinax.stripe.actions.customers.sync_customer")
    @patch("stripe.Customer.create")
    def test_customer_create_user_with_plan(self, CreateMock, SyncMock, CreateAndPayMock):
        Plan.objects.create(
            stripe_id="pro-monthly",
            name="Pro ($19.99/month)",
            amount=19.99,
            interval="monthly",
            interval_count=1,
            currency="usd"
        )
        CreateMock.return_value = dict(id="cus_YYYYYYYYYYYYY")
        customer = customers.create(self.user, card="token232323", plan=self.plan)
        self.assertEqual(customer.user, self.user)
        self.assertEqual(customer.stripe_id, "cus_YYYYYYYYYYYYY")
        _, kwargs = CreateMock.call_args
        self.assertEqual(kwargs["email"], self.user.email)
        self.assertEqual(kwargs["source"], "token232323")
        self.assertEqual(kwargs["plan"], self.plan)
        self.assertIsNotNone(kwargs["trial_end"])
        self.assertTrue(SyncMock.called)
        self.assertTrue(CreateAndPayMock.called)

    @patch("pinax.stripe.actions.invoices.create_and_pay")
    @patch("pinax.stripe.actions.customers.sync_customer")
    @patch("stripe.Customer.create")
    def test_customer_create_user_with_plan_and_quantity(self, CreateMock, SyncMock, CreateAndPayMock):
        Plan.objects.create(
            stripe_id="pro-monthly",
            name="Pro ($19.99/month each)",
            amount=19.99,
            interval="monthly",
            interval_count=1,
            currency="usd"
        )
        CreateMock.return_value = dict(id="cus_YYYYYYYYYYYYY")
        customer = customers.create(self.user, card="token232323", plan=self.plan, quantity=42)
        self.assertEqual(customer.user, self.user)
        self.assertEqual(customer.stripe_id, "cus_YYYYYYYYYYYYY")
        _, kwargs = CreateMock.call_args
        self.assertEqual(kwargs["email"], self.user.email)
        self.assertEqual(kwargs["source"], "token232323")
        self.assertEqual(kwargs["plan"], self.plan)
        self.assertEqual(kwargs["quantity"], 42)
        self.assertIsNotNone(kwargs["trial_end"])
        self.assertTrue(SyncMock.called)
        self.assertTrue(CreateAndPayMock.called)

    @patch("stripe.Customer.retrieve")
    def test_purge(self, RetrieveMock):
        customer = Customer.objects.create(
            user=self.user,
            stripe_id="cus_xxxxxxxxxxxxxxx"
        )
        customers.purge(customer)
        self.assertTrue(RetrieveMock().delete.called)
        self.assertIsNone(Customer.objects.get(stripe_id=customer.stripe_id).user)
        self.assertIsNotNone(Customer.objects.get(stripe_id=customer.stripe_id).date_purged)

    @patch("stripe.Customer.retrieve")
    def test_purge_connected(self, RetrieveMock):
        account = Account.objects.create(
            stripe_id="acct_X",
            type="standard",
        )
        customer = Customer.objects.create(
            user=self.user,
            stripe_account=account,
            stripe_id="cus_xxxxxxxxxxxxxxx",
        )
        UserAccount.objects.create(user=self.user, account=self.account, customer=customer)
        customers.purge(customer)
        self.assertTrue(RetrieveMock().delete.called)
        self.assertIsNone(Customer.objects.get(stripe_id=customer.stripe_id).user)
        self.assertIsNotNone(Customer.objects.get(stripe_id=customer.stripe_id).date_purged)
        self.assertFalse(UserAccount.objects.exists())
        self.assertTrue(self.User.objects.exists())

    @patch("stripe.Customer.retrieve")
    def test_purge_already_deleted(self, RetrieveMock):
        RetrieveMock().delete.side_effect = stripe.InvalidRequestError("No such customer:", "error")
        customer = Customer.objects.create(
            user=self.user,
            stripe_id="cus_xxxxxxxxxxxxxxx"
        )
        customers.purge(customer)
        self.assertTrue(RetrieveMock().delete.called)
        self.assertIsNone(Customer.objects.get(stripe_id=customer.stripe_id).user)
        self.assertIsNotNone(Customer.objects.get(stripe_id=customer.stripe_id).date_purged)

    @patch("stripe.Customer.retrieve")
    def test_purge_already_some_other_error(self, RetrieveMock):
        RetrieveMock().delete.side_effect = stripe.InvalidRequestError("Bad", "error")
        customer = Customer.objects.create(
            user=self.user,
            stripe_id="cus_xxxxxxxxxxxxxxx"
        )
        with self.assertRaises(stripe.InvalidRequestError):
            customers.purge(customer)
        self.assertTrue(RetrieveMock().delete.called)
        self.assertIsNotNone(Customer.objects.get(stripe_id=customer.stripe_id).user)
        self.assertIsNone(Customer.objects.get(stripe_id=customer.stripe_id).date_purged)

    def test_can_charge(self):
        customer = Customer(default_source="card_001")
        self.assertTrue(customers.can_charge(customer))

    def test_can_charge_false_purged(self):
        customer = Customer(default_source="card_001", date_purged=timezone.now())
        self.assertFalse(customers.can_charge(customer))

    def test_can_charge_false_no_default_source(self):
        customer = Customer()
        self.assertFalse(customers.can_charge(customer))

    def test_link_customer(self):
        Customer.objects.create(stripe_id="cu_123")
        message = dict(data=dict(object=dict(id="cu_123")))
        event = Event.objects.create(validated_message=message, kind="customer.created")
        customers.link_customer(event)
        self.assertEquals(event.customer.stripe_id, "cu_123")

    def test_link_customer_non_customer_event(self):
        Customer.objects.create(stripe_id="cu_123")
        message = dict(data=dict(object=dict(customer="cu_123")))
        event = Event.objects.create(validated_message=message, kind="invoice.created")
        customers.link_customer(event)
        self.assertEquals(event.customer.stripe_id, "cu_123")

    def test_link_customer_no_customer(self):
        Customer.objects.create(stripe_id="cu_123")
        message = dict(data=dict(object=dict()))
        event = Event.objects.create(validated_message=message, kind="transfer.created")
        customers.link_customer(event)
        self.assertIsNone(event.customer, "cu_123")

    def test_link_customer_does_not_exist(self):
        message = dict(data=dict(object=dict(id="cu_123")))
        event = Event.objects.create(validated_message=message, kind="customer.created")
        customers.link_customer(event)
        self.assertIsNone(event.customer)


class CustomersWithConnectTests(TestCase):

    def setUp(self):
        self.User = get_user_model()
        self.user = self.User.objects.create_user(
            username="patrick",
            email="paltman@example.com"
        )
        self.plan = Plan.objects.create(
            stripe_id="p1",
            amount=10,
            currency="usd",
            interval="monthly",
            interval_count=1,
            name="Pro"
        )
        self.account = Account.objects.create(
            stripe_id="acc_XXX"
        )

    def test_get_customer_for_user_with_stripe_account(self):
        expected = Customer.objects.create(
            stripe_id="x",
            stripe_account=self.account)
        UserAccount.objects.create(user=self.user, account=self.account, customer=expected)
        actual = customers.get_customer_for_user(
            self.user, stripe_account=self.account)
        self.assertEquals(expected, actual)

    def test_get_customer_for_user_with_stripe_account_and_legacy_customer(self):
        Customer.objects.create(user=self.user, stripe_id="x")
        self.assertIsNone(customers.get_customer_for_user(
            self.user, stripe_account=self.account))

    @patch("pinax.stripe.actions.customers.sync_customer")
    @patch("stripe.Customer.create")
    def test_customer_create_with_connect(self, CreateMock, SyncMock):
        CreateMock.return_value = dict(id="cus_XXXXX")
        customer = customers.create(self.user, stripe_account=self.account)
        self.assertIsNone(customer.user)
        self.assertEqual(customer.stripe_id, "cus_XXXXX")
        _, kwargs = CreateMock.call_args
        self.assertEqual(kwargs["email"], self.user.email)
        self.assertEqual(kwargs["stripe_account"], self.account.stripe_id)
        self.assertIsNone(kwargs["source"])
        self.assertIsNone(kwargs["plan"])
        self.assertIsNone(kwargs["trial_end"])
        self.assertTrue(SyncMock.called)

    @patch("stripe.Customer.retrieve")
    @patch("pinax.stripe.actions.customers.sync_customer")
    @patch("stripe.Customer.create")
    def test_customer_create_with_connect_and_stale_user_account(self, CreateMock, SyncMock, RetrieveMock):
        CreateMock.return_value = dict(id="cus_XXXXX")
        RetrieveMock.side_effect = stripe.error.InvalidRequestError(
            message="Not Found", param="stripe_id"
        )
        ua = UserAccount.objects.create(
            user=self.user,
            account=self.account,
            customer=Customer.objects.create(stripe_id="cus_Z", stripe_account=self.account))
        customer = customers.create(self.user, stripe_account=self.account)
        self.assertIsNone(customer.user)
        self.assertEqual(customer.stripe_id, "cus_XXXXX")
        _, kwargs = CreateMock.call_args
        self.assertEqual(kwargs["email"], self.user.email)
        self.assertEqual(kwargs["stripe_account"], self.account.stripe_id)
        self.assertIsNone(kwargs["source"])
        self.assertIsNone(kwargs["plan"])
        self.assertIsNone(kwargs["trial_end"])
        self.assertTrue(SyncMock.called)
        self.assertEqual(self.user.user_accounts.get(), ua)
        self.assertEqual(ua.customer, customer)


class EventsTests(TestCase):
    @classmethod
    def setUpClass(cls):
        super(EventsTests, cls).setUpClass()
        cls.account = Account.objects.create(stripe_id="acc_XXX")

    def test_dupe_event_exists(self):
        Event.objects.create(stripe_id="evt_003", kind="foo", livemode=True, webhook_message="{}", api_version="", request="", pending_webhooks=0)
        self.assertTrue(events.dupe_event_exists("evt_003"))

    @patch("pinax.stripe.webhooks.AccountUpdatedWebhook.process")
    def test_add_event(self, ProcessMock):
        events.add_event(stripe_id="evt_001", kind="account.updated", livemode=True, message={})
        event = Event.objects.get(stripe_id="evt_001")
        self.assertEquals(event.kind, "account.updated")
        self.assertTrue(ProcessMock.called)

    @patch("pinax.stripe.webhooks.AccountUpdatedWebhook.process")
    def test_add_event_connect(self, ProcessMock):
        events.add_event(stripe_id="evt_001", kind="account.updated", livemode=True, message={"account": self.account.stripe_id})
        event = Event.objects.get(stripe_id="evt_001", stripe_account=self.account)
        self.assertEquals(event.kind, "account.updated")
        self.assertTrue(ProcessMock.called)

    @patch("pinax.stripe.webhooks.AccountUpdatedWebhook.process")
    def test_add_event_missing_account_connect(self, ProcessMock):
        events.add_event(stripe_id="evt_001", kind="account.updated", livemode=True, message={"account": "acc_NEW"})
        event = Event.objects.get(stripe_id="evt_001", stripe_account=Account.objects.get(stripe_id="acc_NEW"))
        self.assertEquals(event.kind, "account.updated")
        self.assertTrue(ProcessMock.called)

    def test_add_event_new_webhook_kind(self):
        events.add_event(stripe_id="evt_002", kind="patrick.got.coffee", livemode=True, message={})
        event = Event.objects.get(stripe_id="evt_002")
        self.assertEquals(event.processed, False)
        self.assertIsNone(event.validated_message)


class InvoicesTests(TestCase):

    @patch("stripe.Invoice.create")
    def test_create(self, CreateMock):
        invoices.create(Mock())
        self.assertTrue(CreateMock.called)

    @patch("pinax.stripe.actions.invoices.sync_invoice_from_stripe_data")
    def test_pay(self, SyncMock):
        invoice = Mock()
        invoice.paid = False
        invoice.closed = False
        self.assertTrue(invoices.pay(invoice))
        self.assertTrue(invoice.stripe_invoice.pay.called)
        self.assertTrue(SyncMock.called)

    def test_pay_invoice_paid(self):
        invoice = Mock()
        invoice.paid = True
        invoice.closed = False
        self.assertFalse(invoices.pay(invoice))
        self.assertFalse(invoice.stripe_invoice.pay.called)

    def test_pay_invoice_closed(self):
        invoice = Mock()
        invoice.paid = False
        invoice.closed = True
        self.assertFalse(invoices.pay(invoice))
        self.assertFalse(invoice.stripe_invoice.pay.called)

    @patch("stripe.Invoice.create")
    def test_create_and_pay(self, CreateMock):
        invoice = CreateMock()
        invoice.amount_due = 100
        self.assertTrue(invoices.create_and_pay(Mock()))
        self.assertTrue(invoice.pay.called)

    @patch("stripe.Invoice.create")
    def test_create_and_pay_amount_due_0(self, CreateMock):
        invoice = CreateMock()
        invoice.amount_due = 0
        self.assertTrue(invoices.create_and_pay(Mock()))
        self.assertFalse(invoice.pay.called)

    @patch("stripe.Invoice.create")
    def test_create_and_pay_invalid_request_error(self, CreateMock):
        invoice = CreateMock()
        invoice.amount_due = 100
        invoice.pay.side_effect = stripe.InvalidRequestError("Bad", "error")
        self.assertFalse(invoices.create_and_pay(Mock()))
        self.assertTrue(invoice.pay.called)

    @patch("stripe.Invoice.create")
    def test_create_and_pay_invalid_request_error_on_create(self, CreateMock):
        CreateMock.side_effect = stripe.InvalidRequestError("Bad", "error")
        self.assertFalse(invoices.create_and_pay(Mock()))


class RefundsTests(TestCase):

    @patch("pinax.stripe.actions.charges.sync_charge_from_stripe_data")
    @patch("stripe.Refund.create")
    def test_create_amount_none(self, RefundMock, SyncMock):
        refunds.create(Mock())
        self.assertTrue(RefundMock.called)
        _, kwargs = RefundMock.call_args
        self.assertFalse("amount" in kwargs)
        self.assertTrue(SyncMock.called)

    @patch("pinax.stripe.actions.charges.calculate_refund_amount")
    @patch("pinax.stripe.actions.charges.sync_charge_from_stripe_data")
    @patch("stripe.Refund.create")
    def test_create_with_amount(self, RefundMock, SyncMock, CalcMock):
        ChargeMock = Mock()
        CalcMock.return_value = decimal.Decimal("10")
        refunds.create(ChargeMock, amount=decimal.Decimal("10"))
        self.assertTrue(RefundMock.called)
        _, kwargs = RefundMock.call_args
        self.assertTrue("amount" in kwargs)
        self.assertEquals(kwargs["amount"], 1000)
        self.assertTrue(SyncMock.called)


class SourcesTests(TestCase):

    @patch("pinax.stripe.actions.sources.sync_payment_source_from_stripe_data")
    def test_create_card(self, SyncMock):
        CustomerMock = Mock()
        result = sources.create_card(CustomerMock, token="token")
        self.assertTrue(result is not None)
        self.assertTrue(CustomerMock.stripe_customer.sources.create.called)
        _, kwargs = CustomerMock.stripe_customer.sources.create.call_args
        self.assertEquals(kwargs["source"], "token")
        self.assertTrue(SyncMock.called)

    @patch("pinax.stripe.actions.sources.sync_payment_source_from_stripe_data")
    def test_update_card(self, SyncMock):
        CustomerMock = Mock()
        SourceMock = CustomerMock.stripe_customer.sources.retrieve()
        result = sources.update_card(CustomerMock, "")
        self.assertTrue(result is not None)
        self.assertTrue(CustomerMock.stripe_customer.sources.retrieve.called)
        self.assertTrue(SourceMock.save.called)
        self.assertTrue(SyncMock.called)

    @patch("pinax.stripe.actions.sources.sync_payment_source_from_stripe_data")
    def test_update_card_name_not_none(self, SyncMock):
        CustomerMock = Mock()
        SourceMock = CustomerMock.stripe_customer.sources.retrieve()
        sources.update_card(CustomerMock, "", name="My Visa")
        self.assertTrue(CustomerMock.stripe_customer.sources.retrieve.called)
        self.assertTrue(SourceMock.save.called)
        self.assertEquals(SourceMock.name, "My Visa")
        self.assertTrue(SyncMock.called)

    @patch("pinax.stripe.actions.sources.sync_payment_source_from_stripe_data")
    def test_update_card_exp_month_not_none(self, SyncMock):
        CustomerMock = Mock()
        SourceMock = CustomerMock.stripe_customer.sources.retrieve()
        sources.update_card(CustomerMock, "", exp_month="My Visa")
        self.assertTrue(CustomerMock.stripe_customer.sources.retrieve.called)
        self.assertTrue(SourceMock.save.called)
        self.assertEquals(SourceMock.exp_month, "My Visa")
        self.assertTrue(SyncMock.called)

    @patch("pinax.stripe.actions.sources.sync_payment_source_from_stripe_data")
    def test_update_card_exp_year_not_none(self, SyncMock):
        CustomerMock = Mock()
        SourceMock = CustomerMock.stripe_customer.sources.retrieve()
        sources.update_card(CustomerMock, "", exp_year="My Visa")
        self.assertTrue(CustomerMock.stripe_customer.sources.retrieve.called)
        self.assertTrue(SourceMock.save.called)
        self.assertEquals(SourceMock.exp_year, "My Visa")
        self.assertTrue(SyncMock.called)

    @skipIf(django.VERSION < (1, 9), "Only for django 1.9+")
    def test_delete_card_dj19(self):
        CustomerMock = Mock()
        result = sources.delete_card(CustomerMock, source="card_token")
        self.assertEqual(result, (0, {"pinax_stripe.Card": 0}))
        self.assertTrue(CustomerMock.stripe_customer.sources.retrieve().delete.called)

    @skipIf(django.VERSION >= (1, 9), "Only for django before 1.9")
    def test_delete_card(self):
        CustomerMock = Mock()
        result = sources.delete_card(CustomerMock, source="card_token")
        self.assertTrue(result is None)
        self.assertTrue(CustomerMock.stripe_customer.sources.retrieve().delete.called)

    def test_delete_card_object(self):
        User = get_user_model()
        user = User.objects.create_user(
            username="patrick",
            email="paltman@example.com"
        )
        customer = Customer.objects.create(
            user=user,
            stripe_id="cus_xxxxxxxxxxxxxxx"
        )
        card = Card.objects.create(
            customer=customer,
            stripe_id="card_stripe",
            address_line_1_check="check",
            address_zip_check="check",
            country="us",
            cvc_check="check",
            exp_month=1,
            exp_year=2000,
            funding="funding",
            fingerprint="fingerprint"
        )
        pk = card.pk
        sources.delete_card_object("card_stripe")
        self.assertFalse(Card.objects.filter(pk=pk).exists())

    def test_delete_card_object_not_card(self):
        User = get_user_model()
        user = User.objects.create_user(
            username="patrick",
            email="paltman@example.com"
        )
        customer = Customer.objects.create(
            user=user,
            stripe_id="cus_xxxxxxxxxxxxxxx"
        )
        card = Card.objects.create(
            customer=customer,
            stripe_id="bitcoin_stripe",
            address_line_1_check="check",
            address_zip_check="check",
            country="us",
            cvc_check="check",
            exp_month=1,
            exp_year=2000,
            funding="funding",
            fingerprint="fingerprint"
        )
        pk = card.pk
        sources.delete_card_object("bitcoin_stripe")
        self.assertTrue(Card.objects.filter(pk=pk).exists())


class SubscriptionsTests(TestCase):

    @classmethod
    def setUpClass(cls):
        super(SubscriptionsTests, cls).setUpClass()
        cls.User = get_user_model()
        cls.user = cls.User.objects.create_user(
            username="patrick",
            email="paltman@example.com"
        )
        cls.customer = Customer.objects.create(
            user=cls.user,
            stripe_id="cus_xxxxxxxxxxxxxxx"
        )
        cls.plan = Plan.objects.create(
            stripe_id="the-plan",
            amount=2,
            interval_count=1,
        )
        cls.account = Account.objects.create(stripe_id="acct_xx")
        cls.connected_customer = Customer.objects.create(
            stripe_id="cus_yyyyyyyyyyyyyyy",
            stripe_account=cls.account,
        )
        UserAccount.objects.create(user=cls.user,
                                   customer=cls.connected_customer,
                                   account=cls.account)

    def test_has_active_subscription(self):
        plan = Plan.objects.create(
            amount=10,
            currency="usd",
            interval="monthly",
            interval_count=1,
            name="Pro"
        )
        Subscription.objects.create(
            customer=self.customer,
            plan=plan,
            quantity=1,
            start=timezone.now(),
            status="active",
            cancel_at_period_end=False
        )
        self.assertTrue(subscriptions.has_active_subscription(self.customer))

    def test_has_active_subscription_False_no_subscription(self):
        self.assertFalse(subscriptions.has_active_subscription(self.customer))

    def test_has_active_subscription_False_expired(self):
        plan = Plan.objects.create(
            amount=10,
            currency="usd",
            interval="monthly",
            interval_count=1,
            name="Pro"
        )
        Subscription.objects.create(
            customer=self.customer,
            plan=plan,
            quantity=1,
            start=timezone.now(),
            status="active",
            cancel_at_period_end=False,
            ended_at=timezone.now() - datetime.timedelta(days=3)
        )
        self.assertFalse(subscriptions.has_active_subscription(self.customer))

    def test_has_active_subscription_ended_but_not_expired(self):
        plan = Plan.objects.create(
            amount=10,
            currency="usd",
            interval="monthly",
            interval_count=1,
            name="Pro"
        )
        Subscription.objects.create(
            customer=self.customer,
            plan=plan,
            quantity=1,
            start=timezone.now(),
            status="active",
            cancel_at_period_end=False,
            ended_at=timezone.now() + datetime.timedelta(days=3)
        )
        self.assertTrue(subscriptions.has_active_subscription(self.customer))

    @patch("pinax.stripe.actions.subscriptions.sync_subscription_from_stripe_data")
    def test_cancel_subscription(self, SyncMock):
        SubMock = Mock()
        subscriptions.cancel(SubMock)
        self.assertTrue(SyncMock.called)

    @patch("pinax.stripe.actions.subscriptions.sync_subscription_from_stripe_data")
    def test_update(self, SyncMock):
        SubMock = Mock()
        SubMock.customer = self.customer
        subscriptions.update(SubMock)
        self.assertTrue(SubMock.stripe_subscription.save.called)
        self.assertTrue(SyncMock.called)

    @patch("pinax.stripe.actions.subscriptions.sync_subscription_from_stripe_data")
    def test_update_plan(self, SyncMock):
        SubMock = Mock()
        SubMock.customer = self.customer
        subscriptions.update(SubMock, plan="test_value")
        self.assertEquals(SubMock.stripe_subscription.plan, "test_value")
        self.assertTrue(SubMock.stripe_subscription.save.called)
        self.assertTrue(SyncMock.called)

    @patch("pinax.stripe.actions.subscriptions.sync_subscription_from_stripe_data")
    def test_update_plan_quantity(self, SyncMock):
        SubMock = Mock()
        SubMock.customer = self.customer
        subscriptions.update(SubMock, quantity="test_value")
        self.assertEquals(SubMock.stripe_subscription.quantity, "test_value")
        self.assertTrue(SubMock.stripe_subscription.save.called)
        self.assertTrue(SyncMock.called)

    @patch("pinax.stripe.actions.subscriptions.sync_subscription_from_stripe_data")
    def test_update_plan_prorate(self, SyncMock):
        SubMock = Mock()
        SubMock.customer = self.customer
        subscriptions.update(SubMock, prorate=False)
        self.assertEquals(SubMock.stripe_subscription.prorate, False)
        self.assertTrue(SubMock.stripe_subscription.save.called)
        self.assertTrue(SyncMock.called)

    @patch("pinax.stripe.actions.subscriptions.sync_subscription_from_stripe_data")
    def test_update_plan_coupon(self, SyncMock):
        SubMock = Mock()
        SubMock.customer = self.customer
        subscriptions.update(SubMock, coupon="test_value")
        self.assertEquals(SubMock.stripe_subscription.coupon, "test_value")
        self.assertTrue(SubMock.stripe_subscription.save.called)
        self.assertTrue(SyncMock.called)

    @patch("pinax.stripe.actions.subscriptions.sync_subscription_from_stripe_data")
    def test_update_plan_charge_now(self, SyncMock):
        SubMock = Mock()
        SubMock.customer = self.customer
        SubMock.stripe_subscription.trial_end = time.time() + 1000000.0

        subscriptions.update(SubMock, charge_immediately=True)
        self.assertEquals(SubMock.stripe_subscription.trial_end, "now")
        self.assertTrue(SubMock.stripe_subscription.save.called)
        self.assertTrue(SyncMock.called)

    @patch("pinax.stripe.actions.subscriptions.sync_subscription_from_stripe_data")
    def test_update_plan_charge_now_old_trial(self, SyncMock):
        trial_end = time.time() - 1000000.0
        SubMock = Mock()
        SubMock.customer = self.customer
        SubMock.stripe_subscription.trial_end = trial_end

        subscriptions.update(SubMock, charge_immediately=True)
        # Trial end date hasn't changed
        self.assertEquals(SubMock.stripe_subscription.trial_end, trial_end)
        self.assertTrue(SubMock.stripe_subscription.save.called)
        self.assertTrue(SyncMock.called)

    @patch("pinax.stripe.actions.subscriptions.sync_subscription_from_stripe_data")
    @patch("stripe.Subscription.create")
    def test_subscription_create(self, SubscriptionCreateMock, SyncMock):
        subscriptions.create(self.customer, "the-plan")
        self.assertTrue(SyncMock.called)
        self.assertTrue(SubscriptionCreateMock.called)

    @patch("pinax.stripe.actions.subscriptions.sync_subscription_from_stripe_data")
    @patch("stripe.Subscription.create")
    def test_subscription_create_with_trial(self, SubscriptionCreateMock, SyncMock):
        subscriptions.create(self.customer, "the-plan", trial_days=3)
        self.assertTrue(SubscriptionCreateMock.called)
        _, kwargs = SubscriptionCreateMock.call_args
        self.assertEquals(kwargs["trial_end"].date(), (datetime.datetime.utcnow() + datetime.timedelta(days=3)).date())

    @patch("pinax.stripe.actions.subscriptions.sync_subscription_from_stripe_data")
    @patch("stripe.Subscription.create")
    def test_subscription_create_token(self, SubscriptionCreateMock, CustomerMock):
        subscriptions.create(self.customer, "the-plan", token="token")
        self.assertTrue(SubscriptionCreateMock.called)
        _, kwargs = SubscriptionCreateMock.call_args
        self.assertEquals(kwargs["source"], "token")

    @patch("stripe.Subscription.create")
    def test_subscription_create_with_connect(self, SubscriptionCreateMock):
        SubscriptionCreateMock.return_value = {
            "object": "subscription",
            "id": "sub_XX",
            "application_fee_percent": None,
            "cancel_at_period_end": False,
            "canceled_at": None,
            "current_period_start": datetime.datetime.now().timestamp(),
            "current_period_end": (datetime.datetime.now() + datetime.timedelta(days=30)).timestamp(),
            "ended_at": None,
            "quantity": 1,
            "start": datetime.datetime.now().timestamp(),
            "status": "active",
            "trial_start": None,
            "trial_end": None,
            "plan": {
                "id": self.plan.stripe_id,
            }}
        subscriptions.create(self.connected_customer, self.plan.stripe_id)
        SubscriptionCreateMock.assert_called_once_with(
            coupon=None,
            customer=self.connected_customer.stripe_id,
            plan="the-plan",
            quantity=4,
            tax_percent=None,
            stripe_account=self.account.stripe_id)
        subscription = Subscription.objects.get(stripe_account=self.account)
        self.assertEqual(subscription.customer, self.connected_customer)

    @patch("stripe.Subscription.retrieve")
    @patch("stripe.Subscription.create")
    def test_retrieve_subscription_with_connect(self, CreateMock, RetrieveMock):
        CreateMock.return_value = {
            "object": "subscription",
            "id": "sub_XX",
            "application_fee_percent": None,
            "cancel_at_period_end": False,
            "canceled_at": None,
            "current_period_start": datetime.datetime.now().timestamp(),
            "current_period_end": (datetime.datetime.now() + datetime.timedelta(days=30)).timestamp(),
            "ended_at": None,
            "quantity": 1,
            "start": datetime.datetime.now().timestamp(),
            "status": "active",
            "trial_start": None,
            "trial_end": None,
            "plan": {
                "id": self.plan.stripe_id,
            }}
        subscriptions.create(self.connected_customer, self.plan.stripe_id)
        subscriptions.retrieve(self.connected_customer, "sub_XX")
        RetrieveMock.assert_called_once_with("sub_XX", stripe_account=self.account.stripe_id)

    def test_is_period_current(self):
        sub = Subscription(current_period_end=(timezone.now() + datetime.timedelta(days=2)))
        self.assertTrue(subscriptions.is_period_current(sub))

    def test_is_period_current_false(self):
        sub = Subscription(current_period_end=(timezone.now() - datetime.timedelta(days=2)))
        self.assertFalse(subscriptions.is_period_current(sub))

    def test_is_status_current(self):
        sub = Subscription(status="trialing")
        self.assertTrue(subscriptions.is_status_current(sub))

    def test_is_status_current_false(self):
        sub = Subscription(status="canceled")
        self.assertFalse(subscriptions.is_status_current(sub))

    def test_is_valid(self):
        sub = Subscription(status="trialing")
        self.assertTrue(subscriptions.is_valid(sub))

    def test_is_valid_false(self):
        sub = Subscription(status="canceled")
        self.assertFalse(subscriptions.is_valid(sub))

    def test_is_valid_false_canceled(self):
        sub = Subscription(status="trialing", cancel_at_period_end=True, current_period_end=(timezone.now() - datetime.timedelta(days=2)))
        self.assertFalse(subscriptions.is_valid(sub))


class SyncsTests(TestCase):

    def setUp(self):
        self.User = get_user_model()
        self.user = self.User.objects.create_user(
            username="patrick",
            email="paltman@example.com"
        )
        self.customer = Customer.objects.create(
            user=self.user,
            stripe_id="cus_xxxxxxxxxxxxxxx"
        )

    def test_sync_coupon_from_stripe_data(self):
        account = Account.objects.create(
            stripe_id="acct_X",
            type="standard",
        )
        coupon = {
            "id": "35OFF",
            "object": "coupon",
            "amount_off": None,
            "created": 1391694467,
            "currency": None,
            "duration": "repeating",
            "duration_in_months": 3,
            "livemode": False,
            "max_redemptions": None,
            "metadata": {
            },
            "percent_off": 35,
            "redeem_by": None,
            "times_redeemed": 1,
            "valid": True
        }
        cs1 = coupons.sync_coupon_from_stripe_data(coupon)
        c1 = Coupon.objects.get(stripe_id=coupon["id"], stripe_account=None)
        self.assertEquals(c1, cs1)
        self.assertEquals(c1.percent_off, decimal.Decimal(35.00))
        cs2 = coupons.sync_coupon_from_stripe_data(coupon, stripe_account=account)
        c2 = Coupon.objects.get(stripe_id=coupon["id"], stripe_account=account)
        self.assertEquals(c2, cs2)
        self.assertEquals(c2.percent_off, decimal.Decimal(35.00))
        self.assertFalse(c1 == c2)

    @patch("stripe.Plan.all")
    @patch("stripe.Plan.auto_paging_iter", create=True, side_effect=AttributeError)
    def test_sync_plans_deprecated(self, PlanAutoPagerMock, PlanAllMock):
        PlanAllMock().data = [
            {
                "id": "pro2",
                "object": "plan",
                "amount": 1999,
                "created": 1448121054,
                "currency": "usd",
                "interval": "month",
                "interval_count": 1,
                "livemode": False,
                "metadata": {},
                "name": "The Pro Plan",
                "statement_descriptor": "ALTMAN",
                "trial_period_days": 3
            },
            {
                "id": "simple1",
                "object": "plan",
                "amount": 999,
                "created": 1448121054,
                "currency": "usd",
                "interval": "month",
                "interval_count": 1,
                "livemode": False,
                "metadata": {},
                "name": "The Simple Plan",
                "statement_descriptor": "ALTMAN",
                "trial_period_days": 3
            },
        ]
        plans.sync_plans()
        self.assertTrue(Plan.objects.all().count(), 2)
        self.assertEquals(Plan.objects.get(stripe_id="simple1").amount, decimal.Decimal("9.99"))

    @patch("stripe.Plan.auto_paging_iter", create=True)
    def test_sync_plans(self, PlanAutoPagerMock):
        PlanAutoPagerMock.return_value = [
            {
                "id": "pro2",
                "object": "plan",
                "amount": 1999,
                "created": 1448121054,
                "currency": "usd",
                "interval": "month",
                "interval_count": 1,
                "livemode": False,
                "metadata": {},
                "name": "The Pro Plan",
                "statement_descriptor": "ALTMAN",
                "trial_period_days": 3
            },
            {
                "id": "simple1",
                "object": "plan",
                "amount": 999,
                "created": 1448121054,
                "currency": "usd",
                "interval": "month",
                "interval_count": 1,
                "livemode": False,
                "metadata": {},
                "name": "The Simple Plan",
                "statement_descriptor": "ALTMAN",
                "trial_period_days": 3
            },
        ]
        plans.sync_plans()
        self.assertTrue(Plan.objects.all().count(), 2)
        self.assertEquals(Plan.objects.get(stripe_id="simple1").amount, decimal.Decimal("9.99"))

    @patch("stripe.Plan.auto_paging_iter", create=True)
    def test_sync_plans_update(self, PlanAutoPagerMock):
        PlanAutoPagerMock.return_value = [
            {
                "id": "pro2",
                "object": "plan",
                "amount": 1999,
                "created": 1448121054,
                "currency": "usd",
                "interval": "month",
                "interval_count": 1,
                "livemode": False,
                "metadata": {},
                "name": "The Pro Plan",
                "statement_descriptor": "ALTMAN",
                "trial_period_days": 3
            },
            {
                "id": "simple1",
                "object": "plan",
                "amount": 999,
                "created": 1448121054,
                "currency": "usd",
                "interval": "month",
                "interval_count": 1,
                "livemode": False,
                "metadata": {},
                "name": "The Simple Plan",
                "statement_descriptor": "ALTMAN",
                "trial_period_days": 3
            },
        ]
        plans.sync_plans()
        self.assertTrue(Plan.objects.all().count(), 2)
        self.assertEquals(Plan.objects.get(stripe_id="simple1").amount, decimal.Decimal("9.99"))
        PlanAutoPagerMock.return_value[1].update({"amount": 499})
        plans.sync_plans()
        self.assertEquals(Plan.objects.get(stripe_id="simple1").amount, decimal.Decimal("4.99"))

    def test_sync_plan(self):
        """
        Test that a single Plan is updated
        """
        Plan.objects.create(
            stripe_id="pro2",
            name="Plan Plan",
            interval="month",
            interval_count=1,
            amount=decimal.Decimal("19.99")
        )
        plan = {
            "id": "pro2",
            "object": "plan",
            "amount": 1999,
            "created": 1448121054,
            "currency": "usd",
            "interval": "month",
            "interval_count": 1,
            "livemode": False,
            "metadata": {},
            "name": "Gold Plan",
            "statement_descriptor": "ALTMAN",
            "trial_period_days": 3
        }
        plans.sync_plan(plan)
        self.assertTrue(Plan.objects.all().count(), 1)
        self.assertEquals(Plan.objects.get(stripe_id="pro2").name, plan["name"])

    def test_sync_payment_source_from_stripe_data_card(self):
        source = {
            "id": "card_17AMEBI10iPhvocM1LnJ0dBc",
            "object": "card",
            "address_city": None,
            "address_country": None,
            "address_line1": None,
            "address_line1_check": None,
            "address_line2": None,
            "address_state": None,
            "address_zip": None,
            "address_zip_check": None,
            "brand": "MasterCard",
            "country": "US",
            "customer": "cus_7PAYYALEwPuDJE",
            "cvc_check": "pass",
            "dynamic_last4": None,
            "exp_month": 10,
            "exp_year": 2018,
            "funding": "credit",
            "last4": "4444",
            "metadata": {
            },
            "name": None,
            "tokenization_method": None,
            "fingerprint": "xyz"
        }
        sources.sync_payment_source_from_stripe_data(self.customer, source)
        self.assertEquals(Card.objects.get(stripe_id=source["id"]).exp_year, 2018)

    def test_sync_payment_source_from_stripe_data_card_blank_cvc_check(self):
        source = {
            "id": "card_17AMEBI10iPhvocM1LnJ0dBc",
            "object": "card",
            "address_city": None,
            "address_country": None,
            "address_line1": None,
            "address_line1_check": None,
            "address_line2": None,
            "address_state": None,
            "address_zip": None,
            "address_zip_check": None,
            "brand": "MasterCard",
            "country": "US",
            "customer": "cus_7PAYYALEwPuDJE",
            "cvc_check": None,
            "dynamic_last4": None,
            "exp_month": 10,
            "exp_year": 2018,
            "funding": "credit",
            "last4": "4444",
            "metadata": {
            },
            "name": None,
            "tokenization_method": None,
            "fingerprint": "xyz"
        }
        sources.sync_payment_source_from_stripe_data(self.customer, source)
        self.assertEquals(Card.objects.get(stripe_id=source["id"]).cvc_check, "")

    def test_sync_payment_source_from_stripe_data_card_blank_country(self):
        source = {
            "id": "card_17AMEBI10iPhvocM1LnJ0dBc",
            "object": "card",
            "address_city": None,
            "address_country": None,
            "address_line1": None,
            "address_line1_check": None,
            "address_line2": None,
            "address_state": None,
            "address_zip": None,
            "address_zip_check": None,
            "brand": "MasterCard",
            "country": None,
            "customer": "cus_7PAYYALEwPuDJE",
            "cvc_check": "pass",
            "dynamic_last4": None,
            "exp_month": 10,
            "exp_year": 2018,
            "funding": "credit",
            "last4": "4444",
            "metadata": {
            },
            "name": None,
            "tokenization_method": None,
            "fingerprint": "xyz"
        }
        sources.sync_payment_source_from_stripe_data(self.customer, source)
        self.assertEquals(Card.objects.get(stripe_id=source["id"]).country, "")

    def test_sync_payment_source_from_stripe_data_card_updated(self):
        source = {
            "id": "card_17AMEBI10iPhvocM1LnJ0dBc",
            "object": "card",
            "address_city": None,
            "address_country": None,
            "address_line1": None,
            "address_line1_check": None,
            "address_line2": None,
            "address_state": None,
            "address_zip": None,
            "address_zip_check": None,
            "brand": "MasterCard",
            "country": "US",
            "customer": "cus_7PAYYALEwPuDJE",
            "cvc_check": "pass",
            "dynamic_last4": None,
            "exp_month": 10,
            "exp_year": 2018,
            "funding": "credit",
            "last4": "4444",
            "metadata": {
            },
            "name": None,
            "tokenization_method": None,
            "fingerprint": "xyz"
        }
        sources.sync_payment_source_from_stripe_data(self.customer, source)
        self.assertEquals(Card.objects.get(stripe_id=source["id"]).exp_year, 2018)
        source.update({"exp_year": 2022})
        sources.sync_payment_source_from_stripe_data(self.customer, source)
        self.assertEquals(Card.objects.get(stripe_id=source["id"]).exp_year, 2022)

    def test_sync_payment_source_from_stripe_data_source_card(self):
        source = {
            "id": "src_123",
            "object": "source",
            "amount": None,
            "client_secret": "src_client_secret_123",
            "created": 1483575790,
            "currency": None,
            "flow": "none",
            "livemode": False,
            "metadata": {},
            "owner": {
                "address": None,
                "email": None,
                "name": None,
                "phone": None,
                "verified_address": None,
                "verified_email": None,
                "verified_name": None,
                "verified_phone": None,
            },
            "status": "chargeable",
            "type": "card",
            "usage": "reusable",
            "card": {
                "brand": "Visa",
                "country": "US",
                "exp_month": 12,
                "exp_year": 2034,
                "funding": "debit",
                "last4": "5556",
                "three_d_secure": "not_supported"
            }
        }
        sources.sync_payment_source_from_stripe_data(self.customer, source)
        self.assertFalse(Card.objects.exists())

    def test_sync_payment_source_from_stripe_data_bitcoin(self):
        source = {
            "id": "btcrcv_17BE32I10iPhvocMqViUU1w4",
            "object": "bitcoin_receiver",
            "active": False,
            "amount": 100,
            "amount_received": 0,
            "bitcoin_amount": 1757908,
            "bitcoin_amount_received": 0,
            "bitcoin_uri": "bitcoin:test_7i9Fo4b5wXcUAuoVBFrc7nc9HDxD1?amount=0.01757908",
            "created": 1448499344,
            "currency": "usd",
            "description": "Receiver for John Doe",
            "email": "test@example.com",
            "filled": False,
            "inbound_address": "test_7i9Fo4b5wXcUAuoVBFrc7nc9HDxD1",
            "livemode": False,
            "metadata": {
            },
            "refund_address": None,
            "uncaptured_funds": False,
            "used_for_payment": False
        }
        sources.sync_payment_source_from_stripe_data(self.customer, source)
        self.assertEquals(BitcoinReceiver.objects.get(stripe_id=source["id"]).bitcoin_amount, 1757908)

    def test_sync_payment_source_from_stripe_data_bitcoin_updated(self):
        source = {
            "id": "btcrcv_17BE32I10iPhvocMqViUU1w4",
            "object": "bitcoin_receiver",
            "active": False,
            "amount": 100,
            "amount_received": 0,
            "bitcoin_amount": 1757908,
            "bitcoin_amount_received": 0,
            "bitcoin_uri": "bitcoin:test_7i9Fo4b5wXcUAuoVBFrc7nc9HDxD1?amount=0.01757908",
            "created": 1448499344,
            "currency": "usd",
            "description": "Receiver for John Doe",
            "email": "test@example.com",
            "filled": False,
            "inbound_address": "test_7i9Fo4b5wXcUAuoVBFrc7nc9HDxD1",
            "livemode": False,
            "metadata": {
            },
            "refund_address": None,
            "uncaptured_funds": False,
            "used_for_payment": False
        }
        sources.sync_payment_source_from_stripe_data(self.customer, source)
        self.assertEquals(BitcoinReceiver.objects.get(stripe_id=source["id"]).bitcoin_amount, 1757908)
        source.update({"bitcoin_amount": 1886800})
        sources.sync_payment_source_from_stripe_data(self.customer, source)
        self.assertEquals(BitcoinReceiver.objects.get(stripe_id=source["id"]).bitcoin_amount, 1886800)

    def test_sync_subscription_from_stripe_data(self):
        Plan.objects.create(stripe_id="pro2", interval="month", interval_count=1, amount=decimal.Decimal("19.99"))
        subscription = {
            "id": "sub_7Q4BX0HMfqTpN8",
            "object": "subscription",
            "application_fee_percent": None,
            "cancel_at_period_end": False,
            "canceled_at": None,
            "current_period_end": 1448758544,
            "current_period_start": 1448499344,
            "customer": self.customer.stripe_id,
            "discount": None,
            "ended_at": None,
            "metadata": {
            },
            "plan": {
                "id": "pro2",
                "object": "plan",
                "amount": 1999,
                "created": 1448121054,
                "currency": "usd",
                "interval": "month",
                "interval_count": 1,
                "livemode": False,
                "metadata": {
                },
                "name": "The Pro Plan",
                "statement_descriptor": "ALTMAN",
                "trial_period_days": 3
            },
            "quantity": 1,
            "start": 1448499344,
            "status": "trialing",
            "tax_percent": None,
            "trial_end": 1448758544,
            "trial_start": 1448499344
        }
        subscriptions.sync_subscription_from_stripe_data(self.customer, subscription)
        self.assertEquals(Subscription.objects.get(stripe_id=subscription["id"]).status, "trialing")
        subscription["discount"] = {
            "object": "discount",
            "coupon": {
                "id": "35OFF",
                "object": "coupon",
                "amount_off": None,
                "created": 1391694467,
                "currency": None,
                "duration": "repeating",
                "duration_in_months": 3,
                "livemode": False,
                "max_redemptions": None,
                "metadata": {
                },
                "percent_off": 35,
                "redeem_by": None,
                "times_redeemed": 1,
                "valid": True
            },
            "customer": self.customer.stripe_id,
            "end": 1399384361,
            "start": 1391694761,
            "subscription": subscription["id"]
        }
        subscriptions.sync_subscription_from_stripe_data(self.customer, subscription)
        d = Subscription.objects.get(stripe_id=subscription["id"]).discount
        self.assertEquals(d.coupon.percent_off, decimal.Decimal(35.00))

    def test_sync_subscription_from_stripe_data_updated(self):
        Plan.objects.create(stripe_id="pro2", interval="month", interval_count=1, amount=decimal.Decimal("19.99"))
        subscription = {
            "id": "sub_7Q4BX0HMfqTpN8",
            "object": "subscription",
            "application_fee_percent": None,
            "cancel_at_period_end": False,
            "canceled_at": None,
            "current_period_end": 1448758544,
            "current_period_start": 1448499344,
            "customer": self.customer.stripe_id,
            "discount": {
                "object": "discount",
                "coupon": {
                    "id": "35OFF",
                    "object": "coupon",
                    "amount_off": None,
                    "created": 1391694467,
                    "currency": None,
                    "duration": "repeating",
                    "duration_in_months": 3,
                    "livemode": False,
                    "max_redemptions": None,
                    "metadata": {
                    },
                    "percent_off": 35,
                    "redeem_by": None,
                    "times_redeemed": 1,
                    "valid": True
                },
                "customer": self.customer.stripe_id,
                "end": 1399384361,
                "start": 1391694761,
                "subscription": "sub_7Q4BX0HMfqTpN8"
            },
            "ended_at": None,
            "metadata": {
            },
            "plan": {
                "id": "pro2",
                "object": "plan",
                "amount": 1999,
                "created": 1448121054,
                "currency": "usd",
                "interval": "month",
                "interval_count": 1,
                "livemode": False,
                "metadata": {
                },
                "name": "The Pro Plan",
                "statement_descriptor": "ALTMAN",
                "trial_period_days": 3
            },
            "quantity": 1,
            "start": 1448499344,
            "status": "trialing",
            "tax_percent": None,
            "trial_end": 1448758544,
            "trial_start": 1448499344
        }
        with self.assertRaises(Discount.DoesNotExist):
            Discount.objects.get(subscription__stripe_id="sub_7Q4BX0HMfqTpN8")
        subscriptions.sync_subscription_from_stripe_data(self.customer, subscription)
        self.assertEquals(Subscription.objects.get(stripe_id=subscription["id"]).status, "trialing")
        subscription.update({"status": "active"})
        subscriptions.sync_subscription_from_stripe_data(self.customer, subscription)
        s = Subscription.objects.get(stripe_id=subscription["id"])
        self.assertEquals(s.status, "active")
        self.assertTrue(Discount.objects.filter(subscription__stripe_id="sub_7Q4BX0HMfqTpN8").exists())
        self.assertEquals(s.discount.coupon.stripe_id, "35OFF")

    @patch("pinax.stripe.actions.subscriptions.sync_subscription_from_stripe_data")
    @patch("pinax.stripe.actions.sources.sync_payment_source_from_stripe_data")
    @patch("stripe.Customer.retrieve")
    def test_sync_customer(self, RetreiveMock, SyncPaymentSourceMock, SyncSubscriptionMock):
        RetreiveMock.return_value = dict(
            account_balance=1999,
            currency="usd",
            delinquent=False,
            default_source=None,
            sources=dict(data=[Mock()]),
            subscriptions=dict(data=[Mock()])
        )
        customers.sync_customer(self.customer)
        customer = Customer.objects.get(user=self.user)
        self.assertEquals(customer.account_balance, decimal.Decimal("19.99"))
        self.assertEquals(customer.currency, "usd")
        self.assertEquals(customer.delinquent, False)
        self.assertEquals(customer.default_source, "")
        self.assertTrue(SyncPaymentSourceMock.called)
        self.assertTrue(SyncSubscriptionMock.called)

    @patch("pinax.stripe.actions.subscriptions.sync_subscription_from_stripe_data")
    @patch("pinax.stripe.actions.sources.sync_payment_source_from_stripe_data")
    def test_sync_customer_no_cu_provided(self, SyncPaymentSourceMock, SyncSubscriptionMock):
        cu = dict(
            account_balance=1999,
            currency="usd",
            delinquent=False,
            default_source=None,
            sources=dict(data=[Mock()]),
            subscriptions=dict(data=[Mock()])
        )
        customers.sync_customer(self.customer, cu=cu)
        customer = Customer.objects.get(user=self.user)
        self.assertEquals(customer.account_balance, decimal.Decimal("19.99"))
        self.assertEquals(customer.currency, "usd")
        self.assertEquals(customer.delinquent, False)
        self.assertEquals(customer.default_source, "")
        self.assertTrue(SyncPaymentSourceMock.called)
        self.assertTrue(SyncSubscriptionMock.called)

    @patch("pinax.stripe.actions.customers.purge_local")
    @patch("pinax.stripe.actions.subscriptions.sync_subscription_from_stripe_data")
    @patch("pinax.stripe.actions.sources.sync_payment_source_from_stripe_data")
    @patch("stripe.Customer.retrieve")
    def test_sync_customer_purged_locally(self, RetrieveMock, SyncPaymentSourceMock, SyncSubscriptionMock, PurgeLocalMock):
        self.customer.date_purged = timezone.now()
        customers.sync_customer(self.customer)
        self.assertFalse(RetrieveMock.called)
        self.assertFalse(SyncPaymentSourceMock.called)
        self.assertFalse(SyncSubscriptionMock.called)
        self.assertFalse(PurgeLocalMock.called)

    @patch("pinax.stripe.actions.customers.purge_local")
    @patch("pinax.stripe.actions.subscriptions.sync_subscription_from_stripe_data")
    @patch("pinax.stripe.actions.sources.sync_payment_source_from_stripe_data")
    @patch("stripe.Customer.retrieve")
    def test_sync_customer_purged_remotely_not_locally(self, RetrieveMock, SyncPaymentSourceMock, SyncSubscriptionMock, PurgeLocalMock):
        RetrieveMock.return_value = dict(
            deleted=True
        )
        customers.sync_customer(self.customer)
        self.assertFalse(SyncPaymentSourceMock.called)
        self.assertFalse(SyncSubscriptionMock.called)
        self.assertTrue(PurgeLocalMock.called)

    @patch("pinax.stripe.actions.invoices.sync_invoice_from_stripe_data")
    @patch("stripe.Customer.retrieve")
    def test_sync_invoices_for_customer(self, RetreiveMock, SyncMock):
        RetreiveMock().invoices().data = [Mock()]
        invoices.sync_invoices_for_customer(self.customer)
        self.assertTrue(SyncMock.called)

    @patch("pinax.stripe.actions.charges.sync_charge_from_stripe_data")
    @patch("stripe.Customer.retrieve")
    def test_sync_charges_for_customer(self, RetreiveMock, SyncMock):
        RetreiveMock().charges().data = [Mock()]
        charges.sync_charges_for_customer(self.customer)
        self.assertTrue(SyncMock.called)

    def test_sync_charge_from_stripe_data(self):
        data = {
            "id": "ch_17A1dUI10iPhvocMOecpvQlI",
            "object": "charge",
            "amount": 200,
            "amount_refunded": 0,
            "application_fee": None,
            "balance_transaction": "txn_179l3zI10iPhvocMhvKxAer7",
            "captured": True,
            "created": 1448213304,
            "currency": "usd",
            "customer": self.customer.stripe_id,
            "description": None,
            "destination": None,
            "dispute": None,
            "failure_code": None,
            "failure_message": None,
            "fraud_details": {
            },
            "invoice": "in_17A1dUI10iPhvocMSGtIfUDF",
            "livemode": False,
            "metadata": {
            },
            "paid": True,
            "receipt_email": None,
            "receipt_number": None,
            "refunded": False,
            "refunds": {
                "object": "list",
                "data": [

                ],
                "has_more": False,
                "total_count": 0,
                "url": "/v1/charges/ch_17A1dUI10iPhvocMOecpvQlI/refunds"
            },
            "shipping": None,
            "source": {
                "id": "card_179o0lI10iPhvocMZgdPiR5M",
                "object": "card",
                "address_city": None,
                "address_country": None,
                "address_line1": None,
                "address_line1_check": None,
                "address_line2": None,
                "address_state": None,
                "address_zip": None,
                "address_zip_check": None,
                "brand": "Visa",
                "country": "US",
                "customer": "cus_7ObCqsp1NGVT6o",
                "cvc_check": None,
                "dynamic_last4": None,
                "exp_month": 10,
                "exp_year": 2019,
                "funding": "credit",
                "last4": "4242",
                "metadata": {
                },
                "name": None,
                "tokenization_method": None
            },
            "statement_descriptor": "A descriptor",
            "status": "succeeded"
        }
        charges.sync_charge_from_stripe_data(data)
        charge = Charge.objects.get(customer=self.customer, stripe_id=data["id"])
        self.assertEquals(charge.amount, decimal.Decimal("2"))

    def test_sync_charge_from_stripe_data_balance_transaction(self):
        data = {
            "id": "ch_17A1dUI10iPhvocMOecpvQlI",
            "object": "charge",
            "amount": 200,
            "amount_refunded": 0,
            "application_fee": None,
            "balance_transaction": {
                "id": "txn_19XJJ02eZvKYlo2ClwuJ1rbA",
                "object": "balance_transaction",
                "amount": 999,
                "available_on": 1483920000,
                "created": 1483315442,
                "currency": "usd",
                "description": None,
                "fee": 59,
                "fee_details": [
                    {
                        "amount": 59,
                        "application": None,
                        "currency": "usd",
                        "description": "Stripe processing fees",
                        "type": "stripe_fee"
                    }
                ],
                "net": 940,
                "source": "ch_19XJJ02eZvKYlo2CHfSUsSpl",
                "status": "pending",
                "type": "charge"
            },
            "captured": True,
            "created": 1448213304,
            "currency": "usd",
            "customer": self.customer.stripe_id,
            "description": None,
            "destination": None,
            "dispute": None,
            "failure_code": None,
            "failure_message": None,
            "fraud_details": {
            },
            "invoice": "in_17A1dUI10iPhvocMSGtIfUDF",
            "livemode": False,
            "metadata": {
            },
            "paid": True,
            "receipt_email": None,
            "receipt_number": None,
            "refunded": False,
            "refunds": {
                "object": "list",
                "data": [

                ],
                "has_more": False,
                "total_count": 0,
                "url": "/v1/charges/ch_17A1dUI10iPhvocMOecpvQlI/refunds"
            },
            "shipping": None,
            "source": {
                "id": "card_179o0lI10iPhvocMZgdPiR5M",
                "object": "card",
                "address_city": None,
                "address_country": None,
                "address_line1": None,
                "address_line1_check": None,
                "address_line2": None,
                "address_state": None,
                "address_zip": None,
                "address_zip_check": None,
                "brand": "Visa",
                "country": "US",
                "customer": "cus_7ObCqsp1NGVT6o",
                "cvc_check": None,
                "dynamic_last4": None,
                "exp_month": 10,
                "exp_year": 2019,
                "funding": "credit",
                "last4": "4242",
                "metadata": {
                },
                "name": None,
                "tokenization_method": None
            },
            "statement_descriptor": "A descriptor",
            "status": "succeeded"
        }
        charges.sync_charge_from_stripe_data(data)
        charge = Charge.objects.get(customer=self.customer, stripe_id=data["id"])
        self.assertEquals(charge.amount, decimal.Decimal("2"))
        self.assertEquals(charge.available, False)
        self.assertEquals(charge.fee, decimal.Decimal("0.59"))
        self.assertEquals(charge.currency, "usd")

    def test_sync_charge_from_stripe_data_description(self):
        data = {
            "id": "ch_17A1dUI10iPhvocMOecpvQlI",
            "object": "charge",
            "amount": 200,
            "amount_refunded": 0,
            "application_fee": None,
            "balance_transaction": "txn_179l3zI10iPhvocMhvKxAer7",
            "captured": True,
            "created": 1448213304,
            "currency": "usd",
            "customer": self.customer.stripe_id,
            "description": "This was a charge for awesome.",
            "destination": None,
            "dispute": None,
            "failure_code": None,
            "failure_message": None,
            "fraud_details": {
            },
            "invoice": "in_17A1dUI10iPhvocMSGtIfUDF",
            "livemode": False,
            "metadata": {
            },
            "paid": True,
            "receipt_email": None,
            "receipt_number": None,
            "refunded": False,
            "refunds": {
                "object": "list",
                "data": [

                ],
                "has_more": False,
                "total_count": 0,
                "url": "/v1/charges/ch_17A1dUI10iPhvocMOecpvQlI/refunds"
            },
            "shipping": None,
            "source": {
                "id": "card_179o0lI10iPhvocMZgdPiR5M",
                "object": "card",
                "address_city": None,
                "address_country": None,
                "address_line1": None,
                "address_line1_check": None,
                "address_line2": None,
                "address_state": None,
                "address_zip": None,
                "address_zip_check": None,
                "brand": "Visa",
                "country": "US",
                "customer": "cus_7ObCqsp1NGVT6o",
                "cvc_check": None,
                "dynamic_last4": None,
                "exp_month": 10,
                "exp_year": 2019,
                "funding": "credit",
                "last4": "4242",
                "metadata": {
                },
                "name": None,
                "tokenization_method": None
            },
            "statement_descriptor": "A descriptor",
            "status": "succeeded"
        }
        charges.sync_charge_from_stripe_data(data)
        charge = Charge.objects.get(customer=self.customer, stripe_id=data["id"])
        self.assertEquals(charge.amount, decimal.Decimal("2"))
        self.assertEquals(charge.description, "This was a charge for awesome.")

    def test_sync_charge_from_stripe_data_amount_refunded(self):
        data = {
            "id": "ch_17A1dUI10iPhvocMOecpvQlI",
            "object": "charge",
            "amount": 200,
            "amount_refunded": 10000,
            "application_fee": None,
            "balance_transaction": "txn_179l3zI10iPhvocMhvKxAer7",
            "captured": True,
            "created": 1448213304,
            "currency": "usd",
            "customer": self.customer.stripe_id,
            "description": None,
            "destination": None,
            "dispute": None,
            "failure_code": None,
            "failure_message": None,
            "fraud_details": {
            },
            "invoice": "in_17A1dUI10iPhvocMSGtIfUDF",
            "livemode": False,
            "metadata": {
            },
            "paid": True,
            "receipt_email": None,
            "receipt_number": None,
            "refunded": False,
            "refunds": {
                "object": "list",
                "data": [

                ],
                "has_more": False,
                "total_count": 0,
                "url": "/v1/charges/ch_17A1dUI10iPhvocMOecpvQlI/refunds"
            },
            "shipping": None,
            "source": {
                "id": "card_179o0lI10iPhvocMZgdPiR5M",
                "object": "card",
                "address_city": None,
                "address_country": None,
                "address_line1": None,
                "address_line1_check": None,
                "address_line2": None,
                "address_state": None,
                "address_zip": None,
                "address_zip_check": None,
                "brand": "Visa",
                "country": "US",
                "customer": "cus_7ObCqsp1NGVT6o",
                "cvc_check": None,
                "dynamic_last4": None,
                "exp_month": 10,
                "exp_year": 2019,
                "funding": "credit",
                "last4": "4242",
                "metadata": {
                },
                "name": None,
                "tokenization_method": None
            },
            "statement_descriptor": "A descriptor",
            "status": "succeeded"
        }
        charges.sync_charge_from_stripe_data(data)
        charge = Charge.objects.get(customer=self.customer, stripe_id=data["id"])
        self.assertEquals(charge.amount, decimal.Decimal("2"))
        self.assertEquals(charge.amount_refunded, decimal.Decimal("100"))

    def test_sync_charge_from_stripe_data_refunded(self):
        data = {
            "id": "ch_17A1dUI10iPhvocMOecpvQlI",
            "object": "charge",
            "amount": 200,
            "amount_refunded": 0,
            "application_fee": None,
            "balance_transaction": "txn_179l3zI10iPhvocMhvKxAer7",
            "captured": True,
            "created": 1448213304,
            "currency": "usd",
            "customer": self.customer.stripe_id,
            "description": None,
            "destination": None,
            "dispute": None,
            "failure_code": None,
            "failure_message": None,
            "fraud_details": {
            },
            "invoice": "in_17A1dUI10iPhvocMSGtIfUDF",
            "livemode": False,
            "metadata": {
            },
            "paid": True,
            "receipt_email": None,
            "receipt_number": None,
            "refunded": True,
            "refunds": {
                "object": "list",
                "data": [

                ],
                "has_more": False,
                "total_count": 0,
                "url": "/v1/charges/ch_17A1dUI10iPhvocMOecpvQlI/refunds"
            },
            "shipping": None,
            "source": {
                "id": "card_179o0lI10iPhvocMZgdPiR5M",
                "object": "card",
                "address_city": None,
                "address_country": None,
                "address_line1": None,
                "address_line1_check": None,
                "address_line2": None,
                "address_state": None,
                "address_zip": None,
                "address_zip_check": None,
                "brand": "Visa",
                "country": "US",
                "customer": "cus_7ObCqsp1NGVT6o",
                "cvc_check": None,
                "dynamic_last4": None,
                "exp_month": 10,
                "exp_year": 2019,
                "funding": "credit",
                "last4": "4242",
                "metadata": {
                },
                "name": None,
                "tokenization_method": None
            },
            "statement_descriptor": "A descriptor",
            "status": "succeeded"
        }
        charges.sync_charge_from_stripe_data(data)
        charge = Charge.objects.get(customer=self.customer, stripe_id=data["id"])
        self.assertEquals(charge.amount, decimal.Decimal("2"))
        self.assertEquals(charge.refunded, True)

    def test_sync_charge_from_stripe_data_failed(self):
        data = {
            "id": "ch_xxxxxxxxxxxxxxxxxxxxxxxx",
            "object": "charge",
            "amount": 200,
            "amount_refunded": 0,
            "application": None,
            "application_fee": None,
            "balance_transaction": None,
            "captured": False,
            "created": 1488208611,
            "currency": "usd",
            "customer": None,
            "description": None,
            "destination": None,
            "dispute": None,
            "failure_code": "card_declined",
            "failure_message": "Your card was declined.",
            "fraud_details": {},
            "invoice": None,
            "livemode": False,
            "metadata": {},
            "on_behalf_of": None,
            "order": None,
            "outcome": {
                "network_status": "declined_by_network",
                "reason": "generic_decline",
                "risk_level": "normal",
                "seller_message": "The bank did not return any further details with this decline.",
                "type": "issuer_declined"
            },
            "paid": False,
            "receipt_email": None,
            "receipt_number": None,
            "refunded": False,
            "refunds": {
                "object": "list",
                "data": [],
                "has_more": False,
                "total_count": 0,
                "url": "/v1/charges/ch_xxxxxxxxxxxxxxxxxxxxxxxx/refunds"
            },
            "review": None,
            "shipping": None,
            "source": {
                "id": "card_xxxxxxxxxxxxxxxxxxxxxxxx",
                "object": "card",
                "address_city": None,
                "address_country": None,
                "address_line1": None,
                "address_line1_check": None,
                "address_line2": None,
                "address_state": None,
                "address_zip": "424",
                "address_zip_check": "pass",
                "brand": "Visa",
                "country": "US",
                "customer": None,
                "cvc_check": "pass",
                "dynamic_last4": None,
                "exp_month": 4,
                "exp_year": 2024,
                "fingerprint": "xxxxxxxxxxxxxxxx",
                "funding": "credit",
                "last4": "0341",
                "metadata": {},
                "name": "example@example.com",
                "tokenization_method": None
            },
            "source_transfer": None,
            "statement_descriptor": None,
            "status": "failed",
            "transfer_group": None
        }
        charges.sync_charge_from_stripe_data(data)
        charge = Charge.objects.get(stripe_id=data["id"])
        self.assertEqual(charge.amount, decimal.Decimal("2"))
        self.assertEqual(charge.customer, None)

    @patch("stripe.Subscription.retrieve")
    def test_retrieve_stripe_subscription(self, RetrieveMock):
        RetrieveMock.return_value = stripe.Subscription(
            customer="cus_xxxxxxxxxxxxxxx"
        )
        value = subscriptions.retrieve(self.customer, "sub id")
        self.assertEquals(value, RetrieveMock.return_value)

    def test_retrieve_stripe_subscription_no_sub_id(self):
        value = subscriptions.retrieve(self.customer, None)
        self.assertIsNone(value)

    @patch("stripe.Subscription.retrieve")
    def test_retrieve_stripe_subscription_diff_customer(self, RetrieveMock):
        class Subscription:
            customer = "cus_xxxxxxxxxxxxZZZ"

        RetrieveMock.return_value = Subscription()

        value = subscriptions.retrieve(self.customer, "sub_id")
        self.assertIsNone(value)

    @patch("stripe.Subscription.retrieve")
    def test_retrieve_stripe_subscription_missing_subscription(self, RetrieveMock):
        RetrieveMock.return_value = None
        value = subscriptions.retrieve(self.customer, "sub id")
        self.assertIsNone(value)

    @patch("stripe.Subscription.retrieve")
    def test_retrieve_stripe_subscription_invalid_request(self, RetrieveMock):
        def bad_request(*args, **kwargs):
            raise stripe.InvalidRequestError("Bad", "error")
        RetrieveMock.side_effect = bad_request
        with self.assertRaises(stripe.InvalidRequestError):
            subscriptions.retrieve(self.customer, "sub id")

    def test_sync_invoice_items(self):
        plan = Plan.objects.create(stripe_id="pro2", interval="month", interval_count=1, amount=decimal.Decimal("19.99"))
        subscription = Subscription.objects.create(
            stripe_id="sub_7Q4BX0HMfqTpN8",
            customer=self.customer,
            plan=plan,
            quantity=1,
            status="active",
            start=timezone.now()
        )
        invoice = Invoice.objects.create(
            stripe_id="inv_001",
            customer=self.customer,
            amount_due=100,
            period_end=timezone.now(),
            period_start=timezone.now(),
            subtotal=100,
            total=100,
            date=timezone.now(),
            subscription=subscription
        )
        items = [{
            "id": subscription.stripe_id,
            "object": "line_item",
            "amount": 0,
            "currency": "usd",
            "description": None,
            "discountable": True,
            "livemode": True,
            "metadata": {
            },
            "period": {
                "start": 1448499344,
                "end": 1448758544
            },
            "plan": {
                "id": "pro2",
                "object": "plan",
                "amount": 1999,
                "created": 1448121054,
                "currency": "usd",
                "interval": "month",
                "interval_count": 1,
                "livemode": False,
                "metadata": {
                },
                "name": "The Pro Plan",
                "statement_descriptor": "ALTMAN",
                "trial_period_days": 3
            },
            "proration": False,
            "quantity": 1,
            "subscription": None,
            "type": "subscription"
        }]
        invoices.sync_invoice_items(invoice, items)
        self.assertTrue(invoice.items.all().count(), 1)

    def test_sync_invoice_items_no_plan(self):
        plan = Plan.objects.create(stripe_id="pro2", interval="month", interval_count=1, amount=decimal.Decimal("19.99"))
        subscription = Subscription.objects.create(
            stripe_id="sub_7Q4BX0HMfqTpN8",
            customer=self.customer,
            plan=plan,
            quantity=1,
            status="active",
            start=timezone.now()
        )
        invoice = Invoice.objects.create(
            stripe_id="inv_001",
            customer=self.customer,
            amount_due=100,
            period_end=timezone.now(),
            period_start=timezone.now(),
            subtotal=100,
            total=100,
            date=timezone.now(),
            subscription=subscription
        )
        items = [{
            "id": subscription.stripe_id,
            "object": "line_item",
            "amount": 0,
            "currency": "usd",
            "description": None,
            "discountable": True,
            "livemode": True,
            "metadata": {
            },
            "period": {
                "start": 1448499344,
                "end": 1448758544
            },
            "proration": False,
            "quantity": 1,
            "subscription": None,
            "type": "subscription"
        }]
        invoices.sync_invoice_items(invoice, items)
        self.assertTrue(invoice.items.all().count(), 1)
        self.assertEquals(invoice.items.all()[0].plan, plan)

    def test_sync_invoice_items_type_not_subscription(self):
        invoice = Invoice.objects.create(
            stripe_id="inv_001",
            customer=self.customer,
            amount_due=100,
            period_end=timezone.now(),
            period_start=timezone.now(),
            subtotal=100,
            total=100,
            date=timezone.now()
        )
        items = [{
            "id": "ii_23lkj2lkj",
            "object": "line_item",
            "amount": 2000,
            "currency": "usd",
            "description": "Something random",
            "discountable": True,
            "livemode": True,
            "metadata": {
            },
            "period": {
                "start": 1448499344,
                "end": 1448758544
            },
            "proration": False,
            "quantity": 1,
            "subscription": None,
            "type": "line_item"
        }]
        invoices.sync_invoice_items(invoice, items)
        self.assertTrue(invoice.items.all().count(), 1)
        self.assertEquals(invoice.items.all()[0].description, "Something random")
        self.assertEquals(invoice.items.all()[0].amount, decimal.Decimal("20"))

    @patch("pinax.stripe.actions.subscriptions.retrieve")
    @patch("pinax.stripe.actions.subscriptions.sync_subscription_from_stripe_data")
    def test_sync_invoice_items_different_stripe_id_than_invoice(self, SyncMock, RetrieveSubscriptionMock):  # two subscriptions on invoice?
        Plan.objects.create(stripe_id="simple", interval="month", interval_count=1, amount=decimal.Decimal("9.99"))
        plan = Plan.objects.create(stripe_id="pro2", interval="month", interval_count=1, amount=decimal.Decimal("19.99"))
        subscription = Subscription.objects.create(
            stripe_id="sub_7Q4BX0HMfqTpN8",
            customer=self.customer,
            plan=plan,
            quantity=1,
            status="active",
            start=timezone.now()
        )
        invoice = Invoice.objects.create(
            stripe_id="inv_001",
            customer=self.customer,
            amount_due=100,
            period_end=timezone.now(),
            period_start=timezone.now(),
            subtotal=100,
            total=100,
            date=timezone.now(),
            subscription=subscription
        )
        SyncMock.return_value = subscription
        items = [{
            "id": subscription.stripe_id,
            "object": "line_item",
            "amount": 0,
            "currency": "usd",
            "description": None,
            "discountable": True,
            "livemode": True,
            "metadata": {
            },
            "period": {
                "start": 1448499344,
                "end": 1448758544
            },
            "plan": {
                "id": "pro2",
                "object": "plan",
                "amount": 1999,
                "created": 1448121054,
                "currency": "usd",
                "interval": "month",
                "interval_count": 1,
                "livemode": False,
                "metadata": {
                },
                "name": "The Pro Plan",
                "statement_descriptor": "ALTMAN",
                "trial_period_days": 3
            },
            "proration": False,
            "quantity": 1,
            "subscription": None,
            "type": "subscription"
        }, {
            "id": "sub_7Q4BX0HMfqTpN9",
            "object": "line_item",
            "amount": 0,
            "currency": "usd",
            "description": None,
            "discountable": True,
            "livemode": True,
            "metadata": {
            },
            "period": {
                "start": 1448499344,
                "end": 1448758544
            },
            "plan": {
                "id": "simple",
                "object": "plan",
                "amount": 999,
                "created": 1448121054,
                "currency": "usd",
                "interval": "month",
                "interval_count": 1,
                "livemode": False,
                "metadata": {
                },
                "name": "The Simple Plan",
                "statement_descriptor": "ALTMAN",
                "trial_period_days": 3
            },
            "proration": False,
            "quantity": 1,
            "subscription": None,
            "type": "subscription"
        }]
        invoices.sync_invoice_items(invoice, items)
        self.assertTrue(invoice.items.all().count(), 2)

    @patch("pinax.stripe.actions.subscriptions.retrieve")
    def test_sync_invoice_items_updating(self, RetrieveSubscriptionMock):
        RetrieveSubscriptionMock.return_value = None
        Plan.objects.create(stripe_id="simple", interval="month", interval_count=1, amount=decimal.Decimal("9.99"))
        plan = Plan.objects.create(stripe_id="pro2", interval="month", interval_count=1, amount=decimal.Decimal("19.99"))
        subscription = Subscription.objects.create(
            stripe_id="sub_7Q4BX0HMfqTpN8",
            customer=self.customer,
            plan=plan,
            quantity=1,
            status="active",
            start=timezone.now()
        )
        invoice = Invoice.objects.create(
            stripe_id="inv_001",
            customer=self.customer,
            amount_due=100,
            period_end=timezone.now(),
            period_start=timezone.now(),
            subtotal=100,
            total=100,
            date=timezone.now(),
            subscription=subscription
        )
        items = [{
            "id": subscription.stripe_id,
            "object": "line_item",
            "amount": 0,
            "currency": "usd",
            "description": None,
            "discountable": True,
            "livemode": True,
            "metadata": {
            },
            "period": {
                "start": 1448499344,
                "end": 1448758544
            },
            "plan": {
                "id": "pro2",
                "object": "plan",
                "amount": 1999,
                "created": 1448121054,
                "currency": "usd",
                "interval": "month",
                "interval_count": 1,
                "livemode": False,
                "metadata": {
                },
                "name": "The Pro Plan",
                "statement_descriptor": "ALTMAN",
                "trial_period_days": 3
            },
            "proration": False,
            "quantity": 1,
            "subscription": None,
            "type": "subscription"
        }, {
            "id": "sub_7Q4BX0HMfqTpN9",
            "object": "line_item",
            "amount": 0,
            "currency": "usd",
            "description": None,
            "discountable": True,
            "livemode": True,
            "metadata": {
            },
            "period": {
                "start": 1448499344,
                "end": 1448758544
            },
            "plan": {
                "id": "simple",
                "object": "plan",
                "amount": 999,
                "created": 1448121054,
                "currency": "usd",
                "interval": "month",
                "interval_count": 1,
                "livemode": False,
                "metadata": {
                },
                "name": "The Simple Plan",
                "statement_descriptor": "ALTMAN",
                "trial_period_days": 3
            },
            "proration": False,
            "quantity": 1,
            "subscription": None,
            "type": "subscription"
        }]
        invoices.sync_invoice_items(invoice, items)
        self.assertEquals(invoice.items.count(), 2)

        items[1].update({"description": "This is your second subscription"})
        invoices.sync_invoice_items(invoice, items)
        self.assertEquals(invoice.items.count(), 2)
        self.assertEquals(invoice.items.get(stripe_id="sub_7Q4BX0HMfqTpN9").description, "This is your second subscription")


class InvoiceSyncsTests(TestCase):

    def setUp(self):
        self.User = get_user_model()
        self.user = self.User.objects.create_user(
            username="patrick",
            email="paltman@example.com"
        )
        self.customer = Customer.objects.create(
            user=self.user,
            stripe_id="cus_xxxxxxxxxxxxxxx"
        )

        plan = Plan.objects.create(stripe_id="pro2", interval="month", interval_count=1, amount=decimal.Decimal("19.99"))
        self.subscription = Subscription.objects.create(
            stripe_id="sub_7Q4BX0HMfqTpN8",
            customer=self.customer,
            plan=plan,
            quantity=1,
            status="active",
            start=timezone.now()
        )
        self.invoice_data = {
            "id": "in_17B6e8I10iPhvocMGtYd4hDD",
            "object": "invoice",
            "amount_due": 1999,
            "application_fee": None,
            "attempt_count": 0,
            "attempted": False,
            "charge": None,
            "closed": False,
            "currency": "usd",
            "customer": self.customer.stripe_id,
            "date": 1448470892,
            "description": None,
            "discount": None,
            "ending_balance": None,
            "forgiven": False,
            "lines": {
                "data": [{
                    "id": self.subscription.stripe_id,
                    "object": "line_item",
                    "amount": 0,
                    "currency": "usd",
                    "description": None,
                    "discountable": True,
                    "livemode": True,
                    "metadata": {
                    },
                    "period": {
                        "start": 1448499344,
                        "end": 1448758544
                    },
                    "plan": {
                        "id": "pro2",
                        "object": "plan",
                        "amount": 1999,
                        "created": 1448121054,
                        "currency": "usd",
                        "interval": "month",
                        "interval_count": 1,
                        "livemode": False,
                        "metadata": {
                        },
                        "name": "The Pro Plan",
                        "statement_descriptor": "ALTMAN",
                        "trial_period_days": 3
                    },
                    "proration": False,
                    "quantity": 1,
                    "subscription": None,
                    "type": "subscription"
                }],
                "total_count": 1,
                "object": "list",
                "url": "/v1/invoices/in_17B6e8I10iPhvocMGtYd4hDD/lines"
            },
            "livemode": False,
            "metadata": {
            },
            "next_payment_attempt": 1448474492,
            "paid": False,
            "period_end": 1448470739,
            "period_start": 1448211539,
            "receipt_number": None,
            "starting_balance": 0,
            "statement_descriptor": None,
            "subscription": self.subscription.stripe_id,
            "subtotal": 1999,
            "tax": None,
            "tax_percent": None,
            "total": 1999,
            "webhooks_delivered_at": None
        }
<<<<<<< HEAD
        self.account = Account.objects.create(stripe_id="acct_X")
=======
>>>>>>> e7bcb036

    @patch("pinax.stripe.hooks.hookset.send_receipt")
    @patch("pinax.stripe.actions.subscriptions.sync_subscription_from_stripe_data")
    @patch("stripe.Charge.retrieve")
    @patch("pinax.stripe.actions.charges.sync_charge_from_stripe_data")
    @patch("pinax.stripe.actions.invoices.sync_invoice_items")
    @patch("pinax.stripe.actions.subscriptions.retrieve")
    def test_sync_invoice_from_stripe_data(self, RetrieveSubscriptionMock, SyncInvoiceItemsMock, SyncChargeMock, ChargeFetchMock, SyncSubscriptionMock, SendReceiptMock):
        charge = Charge.objects.create(
            stripe_id="ch_XXXXXX",
            customer=self.customer,
            source="card_01",
            amount=decimal.Decimal("10.00"),
            currency="usd",
            paid=True,
            refunded=False,
            disputed=False
        )
        self.invoice_data["charge"] = charge.stripe_id
        SyncChargeMock.return_value = charge
        SyncSubscriptionMock.return_value = self.subscription
        invoices.sync_invoice_from_stripe_data(self.invoice_data)
        self.assertTrue(SyncInvoiceItemsMock.called)
        self.assertEquals(Invoice.objects.filter(customer=self.customer).count(), 1)
        self.assertTrue(ChargeFetchMock.called)
        self.assertTrue(SyncChargeMock.called)
        self.assertTrue(SendReceiptMock.called)

    @patch("pinax.stripe.hooks.hookset.send_receipt")
    @patch("pinax.stripe.actions.subscriptions.sync_subscription_from_stripe_data")
    @patch("stripe.Charge.retrieve")
    @patch("pinax.stripe.actions.charges.sync_charge_from_stripe_data")
    @patch("pinax.stripe.actions.invoices.sync_invoice_items")
    @patch("pinax.stripe.actions.subscriptions.retrieve")
    def test_sync_invoice_from_stripe_data_no_send_receipt(self, RetrieveSubscriptionMock, SyncInvoiceItemsMock, SyncChargeMock, ChargeFetchMock, SyncSubscriptionMock, SendReceiptMock):
        charge = Charge.objects.create(
            stripe_id="ch_XXXXXX",
            customer=self.customer,
            source="card_01",
            amount=decimal.Decimal("10.00"),
            currency="usd",
            paid=True,
            refunded=False,
            disputed=False
        )
        self.invoice_data["charge"] = charge.stripe_id
        SyncChargeMock.return_value = charge
        SyncSubscriptionMock.return_value = self.subscription
        invoices.sync_invoice_from_stripe_data(self.invoice_data, send_receipt=False)
        self.assertTrue(SyncInvoiceItemsMock.called)
        self.assertEquals(Invoice.objects.filter(customer=self.customer).count(), 1)
        self.assertTrue(ChargeFetchMock.called)
        self.assertTrue(SyncChargeMock.called)
        self.assertFalse(SendReceiptMock.called)

    @patch("pinax.stripe.hooks.hookset.send_receipt")
    @patch("pinax.stripe.actions.subscriptions.sync_subscription_from_stripe_data")
    @patch("stripe.Charge.retrieve")
    @patch("pinax.stripe.actions.charges.sync_charge_from_stripe_data")
    @patch("pinax.stripe.actions.invoices.sync_invoice_items")
    @patch("pinax.stripe.actions.subscriptions.retrieve")
    def test_sync_invoice_from_stripe_data_connect(self, RetrieveSubscriptionMock, SyncInvoiceItemsMock, SyncChargeMock, ChargeFetchMock, SyncSubscriptionMock, SendReceiptMock):
        self.invoice_data["charge"] = "ch_XXXXXX"
<<<<<<< HEAD
        self.customer.stripe_account = self.account
        self.customer.save()
=======
        self.invoice_data["account"] = "acct_X"
>>>>>>> e7bcb036
        charge = Charge.objects.create(
            stripe_id="ch_XXXXXX",
            customer=self.customer,
            source="card_01",
            amount=decimal.Decimal("10.00"),
            currency="usd",
            paid=True,
            refunded=False,
            disputed=False
        )
        SyncChargeMock.return_value = charge
        SyncSubscriptionMock.return_value = self.subscription
        invoices.sync_invoice_from_stripe_data(self.invoice_data)
        self.assertTrue(SyncInvoiceItemsMock.called)
        self.assertEquals(Invoice.objects.filter(customer=self.customer).count(), 1)
        self.assertTrue(ChargeFetchMock.called)
        args, kwargs = ChargeFetchMock.call_args
        self.assertEquals(args, ("ch_XXXXXX",))
        self.assertEquals(kwargs, {"stripe_account": "acct_X",
                                   "expand": ["balance_transaction"]})
        self.assertTrue(SyncChargeMock.called)
        self.assertTrue(SendReceiptMock.called)

    @patch("pinax.stripe.actions.subscriptions.sync_subscription_from_stripe_data")
    @patch("pinax.stripe.actions.invoices.sync_invoice_items")
    @patch("pinax.stripe.actions.subscriptions.retrieve")
    def test_sync_invoice_from_stripe_data_no_charge(self, RetrieveSubscriptionMock, SyncInvoiceItemsMock, SyncSubscriptionMock):
        SyncSubscriptionMock.return_value = self.subscription
        self.invoice_data["charge"] = None
        invoices.sync_invoice_from_stripe_data(self.invoice_data)
        self.assertTrue(SyncInvoiceItemsMock.called)
        self.assertEquals(Invoice.objects.filter(customer=self.customer).count(), 1)

    @patch("pinax.stripe.actions.subscriptions.sync_subscription_from_stripe_data")
    @patch("pinax.stripe.actions.invoices.sync_invoice_items")
    @patch("pinax.stripe.actions.subscriptions.retrieve")
    def test_sync_invoice_from_stripe_data_no_subscription(self, RetrieveSubscriptionMock, SyncInvoiceItemsMock, SyncSubscriptionMock):
        SyncSubscriptionMock.return_value = None
        data = {
            "id": "in_17B6e8I10iPhvocMGtYd4hDD",
            "object": "invoice",
            "amount_due": 1999,
            "application_fee": None,
            "attempt_count": 0,
            "attempted": False,
            "charge": None,
            "closed": False,
            "currency": "usd",
            "customer": self.customer.stripe_id,
            "date": 1448470892,
            "description": None,
            "discount": None,
            "ending_balance": None,
            "forgiven": False,
            "lines": {
                "data": [{
                    "id": "ii_2342342",
                    "object": "line_item",
                    "amount": 2000,
                    "currency": "usd",
                    "description": None,
                    "discountable": True,
                    "livemode": True,
                    "metadata": {
                    },
                    "period": {
                        "start": 1448499344,
                        "end": 1448758544
                    },
                    "proration": False,
                    "quantity": 1,
                    "subscription": None,
                    "type": "line_item"
                }],
                "total_count": 1,
                "object": "list",
                "url": "/v1/invoices/in_17B6e8I10iPhvocMGtYd4hDD/lines"
            },
            "livemode": False,
            "metadata": {
            },
            "next_payment_attempt": 1448474492,
            "paid": False,
            "period_end": 1448470739,
            "period_start": 1448211539,
            "receipt_number": None,
            "starting_balance": 0,
            "statement_descriptor": None,
            "subscription": "",
            "subtotal": 2000,
            "tax": None,
            "tax_percent": None,
            "total": 2000,
            "webhooks_delivered_at": None
        }
        invoices.sync_invoice_from_stripe_data(data)
        self.assertTrue(SyncInvoiceItemsMock.called)
        self.assertEquals(Invoice.objects.filter(customer=self.customer).count(), 1)
        self.assertIsNone(Invoice.objects.filter(customer=self.customer)[0].subscription)

    @patch("pinax.stripe.actions.subscriptions.sync_subscription_from_stripe_data")
    @patch("pinax.stripe.actions.invoices.sync_invoice_items")
    @patch("pinax.stripe.actions.subscriptions.retrieve")
    def test_sync_invoice_from_stripe_data_updated(self, RetrieveSubscriptionMock, SyncInvoiceItemsMock, SyncSubscriptionMock):
        SyncSubscriptionMock.return_value = self.subscription
        data = self.invoice_data
        invoices.sync_invoice_from_stripe_data(data)
        self.assertTrue(SyncInvoiceItemsMock.called)
        self.assertEquals(Invoice.objects.filter(customer=self.customer).count(), 1)
        data.update({"paid": True})
        invoices.sync_invoice_from_stripe_data(data)
        self.assertEquals(Invoice.objects.filter(customer=self.customer).count(), 1)
        self.assertEquals(Invoice.objects.filter(customer=self.customer)[0].paid, True)


class TransfersTests(TestCase):

    def setUp(self):
        self.data = {
            "id": "tr_17BE31I10iPhvocMDwiBi4Pk",
            "object": "transfer",
            "amount": 1100,
            "amount_reversed": 0,
            "application_fee": None,
            "balance_transaction": "txn_179l3zI10iPhvocMhvKxAer7",
            "created": 1448499343,
            "currency": "usd",
            "date": 1448499343,
            "description": "Transfer to test@example.com",
            "destination": "ba_17BE31I10iPhvocMOUp6E9If",
            "failure_code": None,
            "failure_message": None,
            "livemode": False,
            "metadata": {
            },
            "recipient": "rp_17BE31I10iPhvocM14ZKPFfR",
            "reversals": {
                "object": "list",
                "data": [

                ],
                "has_more": False,
                "total_count": 0,
                "url": "/v1/transfers/tr_17BE31I10iPhvocMDwiBi4Pk/reversals"
            },
            "reversed": False,
            "source_transaction": None,
            "statement_descriptor": None,
            "status": "in_transit",
            "type": "bank_account"
        }
        self.event = Event.objects.create(
            stripe_id="evt_001",
            kind="transfer.paid",
            webhook_message={"data": {"object": self.data}},
            validated_message={"data": {"object": self.data}},
            valid=True,
            processed=False
        )

    def test_sync_transfer(self):
        transfers.sync_transfer(self.data, self.event)
        qs = Transfer.objects.filter(stripe_id=self.event.message["data"]["object"]["id"])
        self.assertEquals(qs.count(), 1)
        self.assertEquals(qs[0].event, self.event)

    def test_sync_transfer_update(self):
        transfers.sync_transfer(self.data, self.event)
        qs = Transfer.objects.filter(stripe_id=self.event.message["data"]["object"]["id"])
        self.assertEquals(qs.count(), 1)
        self.assertEquals(qs[0].event, self.event)
        self.event.validated_message["data"]["object"]["status"] = "paid"
        transfers.sync_transfer(self.event.message["data"]["object"], self.event)
        qs = Transfer.objects.filter(stripe_id=self.event.message["data"]["object"]["id"])
        self.assertEquals(qs[0].status, "paid")

    def test_transfer_during(self):
        Transfer.objects.create(
            stripe_id="tr_002",
            event=Event.objects.create(kind="transfer.created", webhook_message={}),
            amount=decimal.Decimal("100"),
            status="pending",
            date=timezone.now().replace(year=2015, month=1)
        )
        qs = transfers.during(2015, 1)
        self.assertEquals(qs.count(), 1)

    @patch("stripe.Transfer.retrieve")
    def test_transfer_update_status(self, RetrieveMock):
        RetrieveMock().status = "complete"
        transfer = Transfer.objects.create(
            stripe_id="tr_001",
            event=Event.objects.create(kind="transfer.created", webhook_message={}),
            amount=decimal.Decimal("100"),
            status="pending",
            date=timezone.now().replace(year=2015, month=1)
        )
        transfers.update_status(transfer)
        self.assertEquals(transfer.status, "complete")

    @patch("stripe.Transfer.create")
    def test_transfer_create(self, CreateMock):
        CreateMock.return_value = self.data
        transfers.create(decimal.Decimal("100"), "usd", None, None)
        self.assertTrue(CreateMock.called)

    @patch("stripe.Transfer.create")
    def test_transfer_create_with_transfer_group(self, CreateMock):
        CreateMock.return_value = self.data
        transfers.create(decimal.Decimal("100"), "usd", None, None, transfer_group="foo")
        _, kwargs = CreateMock.call_args
        self.assertEquals(kwargs["transfer_group"], "foo")

    @patch("stripe.Transfer.create")
    def test_transfer_create_with_stripe_account(self, CreateMock):
        CreateMock.return_value = self.data
        transfers.create(decimal.Decimal("100"), "usd", None, None, stripe_account="foo")
        _, kwargs = CreateMock.call_args
        self.assertEquals(kwargs["stripe_account"], "foo")


class AccountsSyncTestCase(TestCase):

    def setUp(self):
        self.custom_account_data = json.loads(
            """{
      "type":"custom",
      "tos_acceptance":{
        "date":1490903452,
        "ip":"123.107.1.28",
        "user_agent":"Mozilla/5.0 (Macintosh; Intel Mac OS X 10_11_6) AppleWebKit/537.36 (KHTML, like Gecko) Chrome/56.0.2924.87 Safari/537.36"
      },
      "business_logo":null,
      "email":"operations@someurl.com",
      "timezone":"Etc/UTC",
      "statement_descriptor":"SOME COMP",
      "default_currency":"cad",
      "transfer_schedule":{
        "delay_days":3,
        "interval":"manual"
      },
      "display_name":"Some Company",
      "transfer_statement_descriptor": "For reals",
      "id":"acct_1A39IGDwqdd5icDO",
      "transfers_enabled":true,
      "external_accounts":{
        "has_more":false,
        "total_count":1,
        "object":"list",
        "data":[
          {
            "routing_number":"11000-000",
            "bank_name":"SOME CREDIT UNION",
            "account":"acct_1A39IGDwqdd5icDO",
            "object":"bank_account",
            "currency":"cad",
            "country":"CA",
            "account_holder_name":"Luke Burden",
            "last4":"6789",
            "status":"new",
            "fingerprint":"bZJnuqqS4qIX0SX0",
            "account_holder_type":"individual",
            "default_for_currency":true,
            "id":"ba_1A39IGDwqdd5icDOn9VrFXlQ",
            "metadata":{}
          }
        ],
        "url":"/v1/accounts/acct_1A39IGDwqdd5icDO/external_accounts"
      },
      "support_email":"support@someurl.com",
      "metadata":{
        "user_id":"9428"
      },
      "support_phone":"7788188181",
      "business_name":"Woop Woop",
      "object":"account",
      "charges_enabled":true,
      "business_name":"Woop Woop",
      "debit_negative_balances":false,
      "country":"CA",
      "decline_charge_on":{
        "avs_failure":true,
        "cvc_failure":true
      },
      "product_description":"Monkey Magic",
      "legal_entity":{
        "personal_id_number_provided":false,
        "first_name":"Luke",
        "last_name":"Baaard",
        "dob":{
          "month":2,
          "day":3,
          "year":1999
        },
        "personal_address":{
          "city":null,
          "country":"CA",
          "line2":null,
          "line1":null,
          "state":null,
          "postal_code":null
        },
        "business_tax_id_provided":false,
        "verification":{
          "status":"unverified",
          "details_code":"failed_keyed_identity",
          "document":null,
          "details":"Provided identity information could not be verified"
        },
        "address":{
          "city":"Vancouver",
          "country":"CA",
          "line2":null,
          "line1":"14 Alberta St",
          "state":"BC",
          "postal_code":"V5Y4Z2"
        },
        "business_name":null,
        "type":"individual"
      },
      "details_submitted":true,
      "verification":{
        "due_by":null,
        "fields_needed":[
          "legal_entity.personal_id_number"
        ],
        "disabled_reason":null
      }
    }""")
        self.custom_account_data_no_dob_no_verification_no_tosacceptance = json.loads(
            """{
      "type":"custom",
      "tos_acceptance":{
        "date":null,
        "ip":"123.107.1.28",
        "user_agent":"Mozilla/5.0 (Macintosh; Intel Mac OS X 10_11_6) AppleWebKit/537.36 (KHTML, like Gecko) Chrome/56.0.2924.87 Safari/537.36"
      },
      "business_logo":null,
      "email":"operations@someurl.com",
      "timezone":"Etc/UTC",
      "statement_descriptor":"SOME COMP",
      "default_currency":"cad",
      "transfer_schedule":{
        "delay_days":3,
        "interval":"manual"
      },
      "display_name":"Some Company",
      "transfer_statement_descriptor": "For reals",
      "id":"acct_1A39IGDwqdd5icDO",
      "transfers_enabled":true,
      "external_accounts":{
        "has_more":false,
        "total_count":1,
        "object":"list",
        "data":[
          {
            "routing_number":"11000-000",
            "bank_name":"SOME CREDIT UNION",
            "account":"acct_1A39IGDwqdd5icDO",
            "object":"other",
            "currency":"cad",
            "country":"CA",
            "account_holder_name":"Luke Burden",
            "last4":"6789",
            "status":"new",
            "fingerprint":"bZJnuqqS4qIX0SX0",
            "account_holder_type":"individual",
            "default_for_currency":true,
            "id":"ba_1A39IGDwqdd5icDOn9VrFXlQ",
            "metadata":{}
          }
        ],
        "url":"/v1/accounts/acct_1A39IGDwqdd5icDO/external_accounts"
      },
      "support_email":"support@someurl.com",
      "metadata":{
        "user_id":"9428"
      },
      "support_phone":"7788188181",
      "business_name":"Woop Woop",
      "object":"account",
      "charges_enabled":true,
      "business_name":"Woop Woop",
      "debit_negative_balances":false,
      "country":"CA",
      "decline_charge_on":{
        "avs_failure":true,
        "cvc_failure":true
      },
      "product_description":"Monkey Magic",
      "legal_entity":{
        "dob": null,
        "verification": null,
        "personal_id_number_provided":false,
        "first_name":"Luke",
        "last_name":"Baaard",
        "personal_address":{
          "city":null,
          "country":"CA",
          "line2":null,
          "line1":null,
          "state":null,
          "postal_code":null
        },
        "business_tax_id_provided":false,
        "address":{
          "city":"Vancouver",
          "country":"CA",
          "line2":null,
          "line1":"14 Alberta St",
          "state":"BC",
          "postal_code":"V5Y4Z2"
        },
        "business_name":null,
        "type":"individual"
      },
      "details_submitted":true,
      "verification":{
        "due_by":null,
        "fields_needed":[
          "legal_entity.personal_id_number"
        ],
        "disabled_reason":null
      }
    }""")
        self.not_custom_account_data = json.loads(
            """{
      "support_phone":"7788188181",
      "business_name":"Woop Woop",
      "business_url":"https://www.someurl.com",
      "support_url":"https://support.someurl.com",
      "country":"CA",
      "object":"account",
      "business_logo":null,
      "charges_enabled":true,
      "support_email":"support@someurl.com",
      "details_submitted":true,
      "email":"operations@someurl.com",
      "transfers_enabled":true,
      "timezone":"Etc/UTC",
      "id":"acct_102t2K2m3chDH8uL",
      "display_name":"Some Company",
      "statement_descriptor":"SOME COMP",
      "type":"standard",
      "default_currency":"cad"
    }""")

    def assert_common_attributes(self, account):
        self.assertEqual(account.support_phone, "7788188181")
        self.assertEqual(account.business_name, "Woop Woop")
        self.assertEqual(account.country, "CA")
        self.assertEqual(account.charges_enabled, True)
        self.assertEqual(account.support_email, "support@someurl.com")
        self.assertEqual(account.details_submitted, True)
        self.assertEqual(account.email, "operations@someurl.com")
        self.assertEqual(account.transfers_enabled, True)
        self.assertEqual(account.timezone, "Etc/UTC")
        self.assertEqual(account.display_name, "Some Company")
        self.assertEqual(account.statement_descriptor, "SOME COMP")
        self.assertEqual(account.default_currency, "cad")

    def assert_custom_attributes(self, account, dob=None, verification=None, acceptance_date=None, bank_accounts=0):

        # extra top level attributes
        self.assertEqual(account.debit_negative_balances, False)
        self.assertEqual(account.product_description, "Monkey Magic")
        self.assertEqual(account.metadata, {"user_id": "9428"})
        self.assertEqual(account.transfer_statement_descriptor, "For reals")

        # legal entity
        self.assertEqual(account.legal_entity_address_city, "Vancouver")
        self.assertEqual(account.legal_entity_address_country, "CA")
        self.assertEqual(account.legal_entity_address_line1, "14 Alberta St")
        self.assertEqual(account.legal_entity_address_line2, None)
        self.assertEqual(account.legal_entity_address_postal_code, "V5Y4Z2")
        self.assertEqual(account.legal_entity_address_state, "BC")
        self.assertEqual(account.legal_entity_dob, dob)
        self.assertEqual(account.legal_entity_type, "individual")
        self.assertEqual(account.legal_entity_first_name, "Luke")
        self.assertEqual(account.legal_entity_last_name, "Baaard")
        self.assertEqual(account.legal_entity_personal_id_number_provided, False)

        # verification
        if verification is not None:
            self.assertEqual(
                account.legal_entity_verification_details,
                "Provided identity information could not be verified"
            )
            self.assertEqual(
                account.legal_entity_verification_details_code, "failed_keyed_identity"
            )
            self.assertEqual(account.legal_entity_verification_document, None)
            self.assertEqual(account.legal_entity_verification_status, "unverified")

        self.assertEqual(
            account.tos_acceptance_date,
            acceptance_date
        )

        self.assertEqual(account.tos_acceptance_ip, "123.107.1.28")
        self.assertEqual(
            account.tos_acceptance_user_agent,
            "Mozilla/5.0 (Macintosh; Intel Mac OS X 10_11_6) AppleWebKit/537.36 (KHTML, like Gecko) Chrome/56.0.2924.87 Safari/537.36"
        )

        # decline charge on certain conditions
        self.assertEqual(account.decline_charge_on_avs_failure, True)
        self.assertEqual(account.decline_charge_on_cvc_failure, True)

        # transfer schedule
        self.assertEqual(account.transfer_schedule_interval, "manual")
        self.assertEqual(account.transfer_schedule_delay_days, 3)
        self.assertEqual(account.transfer_schedule_weekly_anchor, None)
        self.assertEqual(account.transfer_schedule_monthly_anchor, None)

        # verification status, key to progressing account setup
        self.assertEqual(account.verification_disabled_reason, None)
        self.assertEqual(account.verification_due_by, None)
        self.assertEqual(
            account.verification_fields_needed,
            [
                "legal_entity.personal_id_number"
            ]
        )

        # external accounts should be sync'd - leave the detail check to
        # its own test
        self.assertEqual(
            account.bank_accounts.all().count(), bank_accounts
        )

    def test_sync_custom_account(self):
        User = get_user_model()
        user = User.objects.create_user(
            username="snuffle",
            email="upagus@test"
        )
        account = accounts.sync_account_from_stripe_data(
            self.custom_account_data, user=user
        )
        self.assertEqual(account.type, "custom")
        self.assert_common_attributes(account)
        self.assert_custom_attributes(
            account,
            dob=datetime.date(1999, 2, 3),
            verification="full",
            acceptance_date=datetime.datetime(2017, 3, 30, 19, 50, 52),
            bank_accounts=1
        )

    @patch("pinax.stripe.actions.externalaccounts.sync_bank_account_from_stripe_data")
    def test_sync_custom_account_no_dob_no_verification(self, SyncMock):
        User = get_user_model()
        user = User.objects.create_user(
            username="snuffle",
            email="upagus@test"
        )
        account = accounts.sync_account_from_stripe_data(
            self.custom_account_data_no_dob_no_verification_no_tosacceptance, user=user
        )
        self.assertEqual(account.type, "custom")
        self.assert_common_attributes(account)
        self.assert_custom_attributes(account)
        self.assertFalse(SyncMock.called)

    def test_sync_not_custom_account(self):
        account = accounts.sync_account_from_stripe_data(
            self.not_custom_account_data
        )
        self.assertNotEqual(account.type, "custom")
        self.assert_common_attributes(account)

    def test_deauthorize_account(self):
        account = accounts.sync_account_from_stripe_data(
            self.not_custom_account_data
        )
        accounts.deauthorize(account)
        self.assertFalse(account.authorized)


class BankAccountsSyncTestCase(TestCase):

    def setUp(self):
        self.data = json.loads(
            """{
  "id": "ba_19VZfo2m3chDH8uLo0r6WCia",
  "object": "bank_account",
  "account": "acct_102t2K2m3chDH8uL",
  "account_holder_name": "Jane Austen",
  "account_holder_type": "individual",
  "bank_name": "STRIPE TEST BANK",
  "country": "US",
  "currency": "cad",
  "default_for_currency": false,
  "fingerprint": "ObHHcvjOGrhaeWhC",
  "last4": "6789",
  "metadata": {
  },
  "routing_number": "110000000",
  "status": "new"
}
""")

    def test_sync(self):
        User = get_user_model()
        user = User.objects.create_user(
            username="snuffle",
            email="upagus@test"
        )
        account = Account.objects.create(
            stripe_id="acct_102t2K2m3chDH8uL",
            type="custom",
            user=user
        )
        bankaccount = externalaccounts.sync_bank_account_from_stripe_data(
            self.data
        )
        self.assertEqual(bankaccount.account_holder_name, "Jane Austen")
        self.assertEqual(bankaccount.account, account)

    @patch("pinax.stripe.actions.externalaccounts.sync_bank_account_from_stripe_data")
    def test_create_bank_account(self, SyncMock):
        account = Mock()
        externalaccounts.create_bank_account(account, 123455, "US", "usd")
        self.assertTrue(account.external_accounts.create.called)
        self.assertTrue(SyncMock.called)<|MERGE_RESOLUTION|>--- conflicted
+++ resolved
@@ -148,11 +148,7 @@
         )
         self.assertTrue(CreateMock.called)
         _, kwargs = CreateMock.call_args
-<<<<<<< HEAD
         self.assertEqual(kwargs["stripe_account"], "account")
-=======
-        self.assertEqual(kwargs["on_behalf_of"], "account")
->>>>>>> e7bcb036
         self.assertTrue(SyncMock.called)
         self.assertTrue(SendReceiptMock.called)
 
@@ -2602,10 +2598,7 @@
             "total": 1999,
             "webhooks_delivered_at": None
         }
-<<<<<<< HEAD
         self.account = Account.objects.create(stripe_id="acct_X")
-=======
->>>>>>> e7bcb036
 
     @patch("pinax.stripe.hooks.hookset.send_receipt")
     @patch("pinax.stripe.actions.subscriptions.sync_subscription_from_stripe_data")
@@ -2669,12 +2662,8 @@
     @patch("pinax.stripe.actions.subscriptions.retrieve")
     def test_sync_invoice_from_stripe_data_connect(self, RetrieveSubscriptionMock, SyncInvoiceItemsMock, SyncChargeMock, ChargeFetchMock, SyncSubscriptionMock, SendReceiptMock):
         self.invoice_data["charge"] = "ch_XXXXXX"
-<<<<<<< HEAD
         self.customer.stripe_account = self.account
         self.customer.save()
-=======
-        self.invoice_data["account"] = "acct_X"
->>>>>>> e7bcb036
         charge = Charge.objects.create(
             stripe_id="ch_XXXXXX",
             customer=self.customer,
