import datetime

from django.db.models import Q
from django.utils import timezone
from django.utils.encoding import smart_str

import stripe

from .. import hooks
from .. import models
from .. import utils


def cancel(subscription, at_period_end=True):
    """
    Cancels a subscription

    Args:
        subscription: the subscription to cancel
        at_period_end: True, to cancel at the end, otherwise immediately cancel
    """
    sub = subscription.stripe_subscription.delete(at_period_end=at_period_end)
    sync_subscription_from_stripe_data(subscription.customer, sub)


def create(customer, plan, quantity=None, trial_days=None, token=None, coupon=None, tax_percent=None):
    """
    Creates a subscription for the given customer

    Args:
        customer: the customer to create the subscription for
        plan: the plan to subscribe to
        quantity: if provided, the number to subscribe to
        trial_days: if provided, the number of days to trial before starting
        token: if provided, a token from Stripe.js that will be used as the
               payment source for the subscription and set as the default
               source for the customer, otherwise the current default source
               will be used
        coupon: if provided, a coupon to apply towards the subscription
        tax_percent: if provided, add percentage as tax

    Returns:
        the data representing the subscription object that was created
    """
    quantity = hooks.hookset.adjust_subscription_quantity(customer=customer, plan=plan, quantity=quantity)
    cu = customer.stripe_customer

    subscription_params = {}
    if trial_days:
        subscription_params["trial_end"] = datetime.datetime.utcnow() + datetime.timedelta(days=trial_days)
    if token:
        subscription_params["source"] = token

    subscription_params["plan"] = plan
    subscription_params["quantity"] = quantity
    subscription_params["coupon"] = coupon
    subscription_params["tax_percent"] = tax_percent
    resp = cu.subscriptions.create(**subscription_params)

    return sync_subscription_from_stripe_data(customer, resp)


def has_active_subscription(customer):
    """
    Checks if the given customer has an active subscription

    Args:
        customer: the customer to check

    Returns:
        True, if there is an active subscription, otherwise False
    """
    return models.Subscription.objects.filter(
        customer=customer
    ).filter(
        Q(ended_at__isnull=True) | Q(ended_at__gt=timezone.now())
    ).exists()


def is_period_current(subscription):
    """
    Tests if the provided subscription object for the current period

    Args:
        subscription: a pinax.stripe.models.Subscription object to test
    """
    return subscription.current_period_end > timezone.now()


def is_status_current(subscription):
    """
    Tests if the provided subscription object has a status that means current

    Args:
        subscription: a pinax.stripe.models.Subscription object to test
    """
    return subscription.status in ["trialing", "active"]


def is_valid(subscription):
    """
    Tests if the provided subscription object is valid

    Args:
        subscription: a pinax.stripe.models.Subscription object to test
    """
    if not is_status_current(subscription):
        return False

    if subscription.cancel_at_period_end and not is_period_current(subscription):
        return False

    return True


def retrieve(customer, sub_id):
    """
    Retrieve a subscription object from Stripe's API

    Stripe throws an exception if a subscription has been deleted that we are
    attempting to sync. In this case we want to just silently ignore that
    exception but pass on any other.

    Args:
        customer: the customer who's subscription you are trying to retrieve
        sub_id: the Stripe ID of the subscription you are fetching

    Returns:
        the data for a subscription object from the Stripe API
    """
    if not sub_id:
        return
    try:
        return customer.stripe_customer.subscriptions.retrieve(sub_id)
    except stripe.InvalidRequestError as e:
        if smart_str(e).find("does not have a subscription with ID") == -1:
            raise


def sync_subscription_from_stripe_data(customer, subscription):
    """
    Syncronizes data from the Stripe API for a subscription

    Args:
        customer: the customer who's subscription you are syncronizing
        subscription: data from the Stripe API representing a subscription

    Returns:
        the pinax.stripe.models.Subscription object created or updated
    """
    defaults = dict(
        customer=customer,
        application_fee_percent=subscription["application_fee_percent"],
        cancel_at_period_end=subscription["cancel_at_period_end"],
        canceled_at=utils.convert_tstamp(subscription["canceled_at"]),
        current_period_start=utils.convert_tstamp(subscription["current_period_start"]),
        current_period_end=utils.convert_tstamp(subscription["current_period_end"]),
        ended_at=utils.convert_tstamp(subscription["ended_at"]),
        plan=models.Plan.objects.get(stripe_id=subscription["plan"]["id"]),
        quantity=subscription["quantity"],
        start=utils.convert_tstamp(subscription["start"]),
        status=subscription["status"],
        trial_start=utils.convert_tstamp(subscription["trial_start"]) if subscription["trial_start"] else None,
        trial_end=utils.convert_tstamp(subscription["trial_end"]) if subscription["trial_end"] else None
    )
    sub, created = models.Subscription.objects.get_or_create(
        stripe_id=subscription["id"],
        defaults=defaults
    )
    sub = utils.update_with_defaults(sub, defaults, created)
    return sub


def update(subscription, plan=None, quantity=None, prorate=True, coupon=None, charge_immediately=False):
    """
    Updates a subscription

    Args:
        subscription: the subscription to update
        plan: optionally, the plan to change the subscription to
        quantity: optionally, the quantiy of the subscription to change
        prorate: optionally, if the subscription should be prorated or not
        coupon: optionally, a coupon to apply to the subscription
        charge_immediately: optionally, whether or not to charge immediately
    """
    stripe_subscription = subscription.stripe_subscription
    if plan:
        stripe_subscription.plan = plan
    if quantity:
        stripe_subscription.quantity = quantity
    if not prorate:
        stripe_subscription.prorate = False
    if coupon:
        stripe_subscription.coupon = coupon
    if charge_immediately:
<<<<<<< HEAD
        if stripe_subscription.trial_end is not None and \
            utils.convert_tstamp(stripe_subscription.trial_end) > timezone.now():
            stripe_subscription.trial_end = 'now'
=======
        if utils.convert_tstamp(stripe_subscription.trial_end) > timezone.now():
            stripe_subscription.trial_end = "now"
>>>>>>> 335530d2
    sub = stripe_subscription.save()
    customer = models.Customer.objects.get(pk=subscription.customer.pk)
    sync_subscription_from_stripe_data(customer, sub)<|MERGE_RESOLUTION|>--- conflicted
+++ resolved
@@ -193,14 +193,8 @@
     if coupon:
         stripe_subscription.coupon = coupon
     if charge_immediately:
-<<<<<<< HEAD
-        if stripe_subscription.trial_end is not None and \
-            utils.convert_tstamp(stripe_subscription.trial_end) > timezone.now():
-            stripe_subscription.trial_end = 'now'
-=======
-        if utils.convert_tstamp(stripe_subscription.trial_end) > timezone.now():
+        if stripe_subscription.trial_end is not None and utils.convert_tstamp(stripe_subscription.trial_end) > timezone.now():
             stripe_subscription.trial_end = "now"
->>>>>>> 335530d2
     sub = stripe_subscription.save()
     customer = models.Customer.objects.get(pk=subscription.customer.pk)
     sync_subscription_from_stripe_data(customer, sub)