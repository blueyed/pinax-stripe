--- conflicted
+++ resolved
@@ -134,21 +134,5 @@
   test:
     jobs:
       - lint
-<<<<<<< HEAD
       - py36dj111
-      - py36djmaster
-=======
-      - py27dj18:
-      - py27dj110:
-      - py27dj111:
-      - py34dj18:
-      - py34dj110:
-      - py34dj111:
-      - py34dj20:
-      - py35dj18:
-      - py35dj110:
-      - py35dj111:
-      - py35dj20:
-      - py36dj111:
-      - py36dj20:
->>>>>>> 081dba77
+      - py36djmaster