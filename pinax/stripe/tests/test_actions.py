--- conflicted
+++ resolved
@@ -108,52 +108,10 @@
             "stripe_account": None,
             "description": None,
             "capture": True,
-<<<<<<< HEAD
             "idempotency_key": None,
-=======
         })
         self.assertTrue(SyncMock.called)
         self.assertTrue(SendReceiptMock.called)
-
-    @patch("pinax.stripe.hooks.hookset.send_receipt")
-    @patch("pinax.stripe.actions.charges.sync_charge_from_stripe_data")
-    @patch("stripe.Charge.create")
-    def test_create_with_customer_id(self, CreateMock, SyncMock, SendReceiptMock):
-        charges.create(amount=decimal.Decimal("10"), customer=self.customer.stripe_id)
-        self.assertTrue(CreateMock.called)
-        _, kwargs = CreateMock.call_args
-        self.assertEqual(kwargs, {
-            "amount": 1000,
-            "currency": "usd",
-            "source": None,
-            "customer": "cus_xxxxxxxxxxxxxxx",
-            "stripe_account": None,
-            "description": None,
-            "capture": True,
-        })
-        self.assertTrue(SyncMock.called)
-        self.assertTrue(SendReceiptMock.called)
-
-    @patch("pinax.stripe.hooks.hookset.send_receipt")
-    @patch("pinax.stripe.actions.charges.sync_charge_from_stripe_data")
-    @patch("stripe.Charge.create")
-    def test_create_with_new_customer_id(self, CreateMock, SyncMock, SendReceiptMock):
-        charges.create(amount=decimal.Decimal("10"), customer="cus_NEW")
-        self.assertTrue(CreateMock.called)
-        _, kwargs = CreateMock.call_args
-        self.assertEqual(kwargs, {
-            "amount": 1000,
-            "currency": "usd",
-            "source": None,
-            "customer": "cus_NEW",
-            "stripe_account": None,
-            "description": None,
-            "capture": True,
->>>>>>> 587173a9
-        })
-        self.assertTrue(SyncMock.called)
-        self.assertTrue(SendReceiptMock.called)
-        self.assertTrue(Customer.objects.get(stripe_id="cus_NEW"))
 
     @patch("pinax.stripe.hooks.hookset.send_receipt")
     @patch("pinax.stripe.actions.charges.sync_charge_from_stripe_data")
@@ -932,12 +890,9 @@
             stripe_id="cus_yyyyyyyyyyyyyyy",
             stripe_account=cls.account,
         )
-<<<<<<< HEAD
         UserAccount.objects.create(user=cls.user,
                                    customer=cls.connected_customer,
                                    account=cls.account)
-=======
->>>>>>> 587173a9
 
     def test_has_active_subscription(self):
         plan = Plan.objects.create(
@@ -1101,7 +1056,6 @@
         _, kwargs = SubscriptionCreateMock.call_args
         self.assertEquals(kwargs["source"], "token")
 
-<<<<<<< HEAD
     @patch("stripe.Subscription.create")
     def test_subscription_create_with_connect(self, SubscriptionCreateMock):
         SubscriptionCreateMock.return_value = {
@@ -1110,11 +1064,11 @@
             "application_fee_percent": None,
             "cancel_at_period_end": False,
             "canceled_at": None,
-            "current_period_start": datetime.datetime.now().timestamp(),
-            "current_period_end": (datetime.datetime.now() + datetime.timedelta(days=30)).timestamp(),
+            "current_period_start": 1509978774,
+            "current_period_end": 1512570774,
             "ended_at": None,
             "quantity": 1,
-            "start": datetime.datetime.now().timestamp(),
+            "start": 1509978774,
             "status": "active",
             "trial_start": None,
             "trial_end": None,
@@ -1131,8 +1085,6 @@
         subscription = Subscription.objects.get()
         self.assertEqual(subscription.customer, self.connected_customer)
 
-=======
->>>>>>> 587173a9
     @patch("stripe.Subscription.retrieve")
     @patch("stripe.Subscription.create")
     def test_retrieve_subscription_with_connect(self, CreateMock, RetrieveMock):
@@ -1142,19 +1094,11 @@
             "application_fee_percent": None,
             "cancel_at_period_end": False,
             "canceled_at": None,
-<<<<<<< HEAD
-            "current_period_start": datetime.datetime.now().timestamp(),
-            "current_period_end": (datetime.datetime.now() + datetime.timedelta(days=30)).timestamp(),
-            "ended_at": None,
-            "quantity": 1,
-            "start": datetime.datetime.now().timestamp(),
-=======
             "current_period_start": 1509978774,
             "current_period_end": 1512570774,
             "ended_at": None,
             "quantity": 1,
             "start": 1509978774,
->>>>>>> 587173a9
             "status": "active",
             "trial_start": None,
             "trial_end": None,
